#pragma once

#include <mutex>
#include <thread>
#include <unordered_map>

#include <c10d/NCCLUtils.hpp>
#include <c10d/ProcessGroup.hpp>
#include <c10d/Store.hpp>

#include <ATen/Parallel.h>
#include <ATen/cuda/CUDAContext.h>
#include <ATen/cuda/CUDAEvent.h>

namespace c10d {

// Environment variable which controls whether or not wait() is blocking or
// non-blocking.
constexpr const char* NCCL_BLOCKING_WAIT = "NCCL_BLOCKING_WAIT";

// ProcessGroupNCCL implements NCCL bindings for c10d.
//
// All functions of the class are expected to be called in the same order
// across all processes in the process group.  This is the only way that we
// can guarantee to match up the same calls among all processes.
//
// All NCCL functions provided by this class are asynchronous functions. More
// specifically, each NCCL call is scheduled on a separate CUDA stream that is
// different from the current CUDA stream. This is for the purpose of
// achieving potentially concurrency and better performance. As a result,
// it is the callers' responsibility to make sure that the CUDA stream their
// code works on needs to wait for the NCCL operation from
// this class.
//
// This can be done by calling:
//
// either WorkNCCL::wait() or WorkNCCL::synchronize(), both achieves the same
// functionality and are synonyms.
//
// Also note that WorkNCCL::finishedGPUExecution() is a helper function only
// provided by ProcessGroupNCCL to check if the NCCL operation of WorkNCCL has
// finished execution on the GPU (not just scheduled).
//
// Example on using the NCCL process group
//
//   ProcessGroupNCCL pg(store, rank, size);
//   std::shared_ptr<WorkNCCL> work = pg.allreduce(tensors);
//
//   // At this point, NCCL kernel has already by queued successfully
//   // Now, let current stream wait for the NCCL to finish, this function is
//   // async operation as well
//
//   work->wait()
//
//   // Now continue on other work in the current stream.
class ProcessGroupNCCL : public ProcessGroup {
 public:
  class WorkNCCL : public ProcessGroup::Work,
                   public std::enable_shared_from_this<WorkNCCL> {
   public:
    // Constructor takes a list of CUDA devices
    WorkNCCL(const std::vector<at::Device>& devices);
    virtual ~WorkNCCL();

    // Checks if request has completed. In this specific case of NCCL, it checks
    // if the NCCL operation has completed on the GPU in its own NCCL stream.
    // Non-blocking operation.
    bool isCompleted() override;

    bool isSuccess() const override;

    // Same as calling synchronize() for NCCL work.
    bool wait(std::chrono::milliseconds timeout = kNoTimeout) override;

    void abort() override;

    // Let current stream wait on the completing of the NCCL work
    // Throws on exceptions. Blocking operation, which will wait for work
    // completion.
    void synchronize() override;

    // Synchronize streams by blocking each on the NCCL stream
    void synchronizeStreams();

    // Helper function that checks if the NCCL kernels have finished
    // execution on the GPUs
    bool finishedGPUExecution();

    // Get a Future object that will be marked as completed internally.
<<<<<<< HEAD
=======
    // It actually returns a FutureNCCL object which is a sub class Future.
>>>>>>> b8c4c9a9
    c10::intrusive_ptr<c10::ivalue::Future> getFuture() override;

   protected:
    // The cached list of CUDA devices to operate on
    std::vector<at::Device> devices_;

    // The CUDA events tracking this work item on multiple CUDA devices
    std::vector<at::cuda::CUDAEvent> cudaEvents_;

    // The NCCL communicators used for this work item.
    std::vector<std::shared_ptr<NCCLComm>> ncclComms_;

    // Tensors used for barrier op
    std::vector<at::Tensor> barrierTensors_;

    // Clone of blockingWait_ from ProcessGroupNCCL.
    bool blockingWait_ = false;

    // Clone of opTimeout_ from ProcessGroupNCCL.
    std::chrono::milliseconds opTimeout_;

    // Time point representing when the work started.
    std::chrono::time_point<std::chrono::steady_clock> workStartTime_;

    // Wrapper method for the static checkForNCCLErrors which can be overridden
    // for tests.
    virtual std::exception_ptr checkForNCCLErrors(
        const std::vector<std::shared_ptr<NCCLComm>>& ncclComms) const;

   private:
    // Helper function for synchronize
    void synchronizeInternal(std::chrono::milliseconds timeout);
    // Checks for NCCL errors and sets an appropriate exception_ptr.
    void checkAndSetException();

    // Checks for NCCL errors and throws an appropriate exception.
    void checkAndThrowException();

    // Just checks whether GPU execution has completed, without modifying
    // exception_ptr.
    bool finishedGPUExecutionInternal() const;

    // Reference to the store so that we can write aborted communicators
    // to the store.
    std::shared_ptr<Store> store_;

<<<<<<< HEAD
    // Store a Future work associated with WorkNCCL.
    c10::intrusive_ptr<c10::ivalue::Future> futureWork_;
=======
    // Store a reference to NCCL collective's outputs to be used by getFuture.
    std::shared_ptr<std::vector<at::Tensor>> outputs_;
>>>>>>> b8c4c9a9

    friend class ProcessGroupNCCL;
  };

<<<<<<< HEAD
  // CheckFutureWork is used by a cudaStremCallback function called
  // ncclKernelCompletionCallback. The purpose of CheckFutureWork is to mark
  // workNCCL's Future work when, all NCCL streams created in collective
  // operation are finished. We use enable_shared_from_this to safely call
  // shared_ptr<CheckFutureWork> (this) to remove its pointer from
  // ProcessGroupNCCL's checkFutObjs after at::launch operation of
  // markFutureCompleted is done. markFutureCompleted increments streamCounter
  // by one and once it is called by number of replicas times, it marks Future
  // work completed by setting outputs vector as its value.
  struct CheckFutureWork : std::enable_shared_from_this<CheckFutureWork> {
   public:
    CheckFutureWork(
        std::shared_ptr<ProcessGroupNCCL::WorkNCCL> work,
        std::vector<at::Tensor>& outputs,
        std::shared_ptr<std::unordered_set<std::shared_ptr<CheckFutureWork>>>
            checkFutObjs,
        std::mutex& checkFutObjMutex_)
        : work_(work),
          outputs_(std::make_shared<std::vector<at::Tensor>>(outputs)),
          streamCounter_(0),
          checkFutObjs_(checkFutObjs),
          checkFutObjMutex_(checkFutObjMutex_) {}

    std::shared_ptr<CheckFutureWork> getPtr() {
      return shared_from_this();
    }

    void markFutureCompleted() {
      // Passing `this` here as the capture is fine because we store a
      // `shared_ptr` to `this` in ProcessGroupNCCL's `checkFutObjs_` to
      // ensure that the object is alive when the lambda function is called.
      at::launch(([this]() {
        if (++streamCounter_ == (*outputs_).size()) {
          // Need to synchronize before passing outputs to Future because
          // operations using the outputs might be running on different streams
          work_->synchronizeStreams();

          TORCH_CHECK(
              !work_->getFuture()->completed(),
              "Future work of workNCCL can only be marked as "
              "completed by ncclKernelCompletionCallback.")
          work_->getFuture()->markCompleted(at::IValue(*outputs_));

          std::unique_lock<std::mutex> lock(checkFutObjMutex_);
          checkFutObjs_->erase(getPtr());
        }
      }));
=======
  // FutureNCCL is a subclass of ivalue's Future. The goal is to use
  // this class in getFuture API of WorkNCCL. This Future is mostly a
  // wrapper to synchronize streams appropriately and it mostly enables
  // the async programming model of CUDA while trying to adhere to the
  // Future interface.
  //
  // FutureNCCL has a reference to WorkNCCL and NCCL collective's outputs.
  // Its value is NCCL collective's outputs.
  struct FutureNCCL : at::ivalue::Future {
   public:
    explicit FutureNCCL(
        std::shared_ptr<ProcessGroupNCCL::WorkNCCL> work,
        std::shared_ptr<std::vector<at::Tensor>> outputs)
        : at::ivalue::Future(c10::ListType::create(c10::TensorType::get())),
          work_(work),
          outputs_(*outputs) {}

    // Simply calls WorkNCCL's wait(). It will return after synchronizing
    // the correct GPU streams to ensure we can have async CUDA execution
    // and it does not wait for the entire operation to complete on GPU.
    // If NCCL_BLOCKING_WAIT is enabled, in that case, it will wait for the
    // entire operation to complete before returning.
    void wait() override {
      work_->wait();
    }

    // FutureNCCL's value is NCCL collective's outputs and callbacks were
    // invoked inline by addCallback(), so markCompleted is not needed.
    void markCompleted(at::IValue /* unused */) override {
      C10_THROW_ERROR(Error, "FutureNCCL::markCompleted is not supported.");
    }

    // Just returns NCCL collective's outputs after WorkNCCL's wait returns.
    at::IValue value() override {
      work_->wait();
      return outputs_;
    }

    const at::IValue& constValue() override {
      work_->wait();
      return outputs_;
    }

    // Add a callback to FutureNCCL. It invokes the callback inline after
    // WorkNCCL's wait(). workCallbacks return a Future (not FutureNCCL).
    void addCallback(std::function<void(void)> callback) override {
      work_->wait();
      callback();
    }

    // Checks whether NCCL work is completed.
    bool completed() const override {
      return work_->isCompleted();
    }

    // FutureNCCL has a value that was set in its constructor as NCCL
    // collective's outputs.
    bool hasValue() const override {
      return true;
>>>>>>> b8c4c9a9
    }

   private:
    std::shared_ptr<ProcessGroupNCCL::WorkNCCL> work_;
<<<<<<< HEAD
    std::shared_ptr<std::vector<at::Tensor>> outputs_;
    std::atomic<int> streamCounter_;
    std::shared_ptr<std::unordered_set<std::shared_ptr<CheckFutureWork>>>
        checkFutObjs_;
    std::mutex& checkFutObjMutex_;
=======
    at::IValue outputs_;
>>>>>>> b8c4c9a9
  };

  // If you wish to create multiple process groups, each with a potentially
  // different rank and size, you can do so by passing a new store instance
  // to each one. If you have only a single store object, you can
  // use the `c10d::PrefixStore` to derive scoped instances.
  // This is also what the Python API in torch.distributed does.
  //
  // The process group instance keeps a reference to the store because
  // it may be used long after the constructor runs. In fact, the constructor
  // doesn't create any NCCL communicators. A single NCCL communicator can
  // only be used on a specific set of devices, and are therefore created
  // on-demand when a collective runs. If another collective is executed later,
  // against a different set of devices, the process group creates another NCCL
  // communicator. These NCCL communicators are cached and reused if possible.
  //
  ProcessGroupNCCL(
      const std::shared_ptr<Store>& store,
      int rank,
      int size,
      const std::chrono::milliseconds& opTimeout =
          std::chrono::milliseconds(kProcessGroupNCCLOpTimeoutMillis));

  // This constructor includes the deprecated `groupName` argument.
  // If you have existing code that uses the `groupName`, you can replace
  // it by specifying a `c10d::PrefixStore(groupName, store)` for store.
  C10_DEPRECATED ProcessGroupNCCL(
      const std::shared_ptr<Store>& store,
      int rank,
      int size,
      const std::string& groupName,
      const std::chrono::milliseconds& opTimeout =
          std::chrono::milliseconds(kProcessGroupNCCLOpTimeoutMillis))
      : ProcessGroupNCCL(store, rank, size, opTimeout) {}

  virtual ~ProcessGroupNCCL();

  std::shared_ptr<ProcessGroup::Work> broadcast(
      std::vector<at::Tensor>& tensors,
      const BroadcastOptions& opts = BroadcastOptions()) override;

  std::shared_ptr<ProcessGroup::Work> allreduce(
      std::vector<at::Tensor>& tensors,
      const AllreduceOptions& opts = AllreduceOptions()) override;

  std::shared_ptr<ProcessGroup::Work> allreduce_coalesced(
      std::vector<at::Tensor>& tensors,
      const AllreduceCoalescedOptions& opts =
          AllreduceCoalescedOptions()) override;

  std::shared_ptr<ProcessGroup::Work> reduce(
      std::vector<at::Tensor>& tensors,
      const ReduceOptions& opts = ReduceOptions()) override;

  std::shared_ptr<ProcessGroup::Work> allgather(
      std::vector<std::vector<at::Tensor>>& outputTensors,
      std::vector<at::Tensor>& inputTensors,
      const AllgatherOptions& opts = AllgatherOptions()) override;

  std::shared_ptr<ProcessGroup::Work> allgather_base(
      at::Tensor& outputbuffer,
      at::Tensor& inputbuffer,
      const AllgatherOptions& opts = AllgatherOptions()) override;

  std::shared_ptr<ProcessGroup::Work> allgather_coalesced(
      std::vector<std::vector<at::Tensor>>& outputTensorLists,
      std::vector<at::Tensor>& inputTensors,
      const AllgatherOptions& opts = AllgatherOptions()) override;

  std::shared_ptr<ProcessGroup::Work> reduce_scatter(
      std::vector<at::Tensor>& outputTensors,
      std::vector<std::vector<at::Tensor>>& inputTensors,
      const ReduceScatterOptions& opts = ReduceScatterOptions()) override;

  std::shared_ptr<ProcessGroup::Work> barrier(
      const BarrierOptions& opts = BarrierOptions()) override;

  std::shared_ptr<ProcessGroup::Work> alltoall_base(
      at::Tensor& outputTensor,
      at::Tensor& inputTensor,
      std::vector<int64_t>& outputSplitSizes,
      std::vector<int64_t>& inputSplitSizes,
      const AllToAllOptions& opts = AllToAllOptions()) override;

  std::shared_ptr<ProcessGroup::Work> alltoall(
      std::vector<at::Tensor>& outputTensors,
      std::vector<at::Tensor>& inputTensors,
      const AllToAllOptions& opts = AllToAllOptions()) override;

  // Unsupported Ops
  std::shared_ptr<ProcessGroup::Work> gather(
      std::vector<std::vector<at::Tensor>>& outputTensors,
      std::vector<at::Tensor>& inputTensors,
      const GatherOptions& opts = GatherOptions()) override;

  std::shared_ptr<ProcessGroup::Work> scatter(
      std::vector<at::Tensor>& outputTensors,
      std::vector<std::vector<at::Tensor>>& inputTensors,
      const ScatterOptions& opts = ScatterOptions()) override;

  std::shared_ptr<ProcessGroup::Work> send(
      std::vector<at::Tensor>& tensors,
      int dstRank,
      int tag) override;

  std::shared_ptr<ProcessGroup::Work> recv(
      std::vector<at::Tensor>& tensors,
      int srcRank,
      int tag) override;

  std::shared_ptr<ProcessGroup::Work> recvAnysource(
      std::vector<at::Tensor>& tensors,
      int tag) override;

  static const int64_t kProcessGroupNCCLOpTimeoutMillis;

 protected:
  // Helper that broadcasts nccl unique ID to all ranks through the store
  void broadcastUniqueNCCLID(ncclUniqueId* ncclID);

  // Helper that either looks up the cached NCCL communicators or creates
  // a new set of NCCL communicators as a cache entry
  std::vector<std::shared_ptr<NCCLComm>>& getNCCLComm(
      const std::string& devicesKey,
      const std::vector<at::Device>& devices);

  // Wrapper method which can be overridden for tests.
  virtual std::exception_ptr checkForNCCLErrors(
      const std::vector<std::shared_ptr<NCCLComm>>& ncclComms);

  virtual std::shared_ptr<ProcessGroupNCCL::WorkNCCL> initWork(
      std::vector<at::Device> devices);

 private:
  // Helper that encapsulates work shared across all collective communication
  // primitives.  The callbacks have the following signatures:
  //
  //    ncclResult_t fn(at::Tensor& input, at::Tensor& output,
  //                    ncclComm_t, at::cuda::CUDAStream&);
  //    void {pre,post}(std::vector<at::cuda::CUDAStream&>);
  template <typename Fn>
  std::shared_ptr<ProcessGroup::Work> collective(
      std::vector<at::Tensor>& input,
      std::vector<at::Tensor>& output,
      Fn fn);
  template <typename Fn, typename PreProcess, typename PostProcess>
  std::shared_ptr<ProcessGroup::Work> collective(
      std::vector<at::Tensor>& input,
      std::vector<at::Tensor>& output,
      Fn fn,
      PreProcess pre,
      PostProcess post);

  // Checks for NCCL errors on each of the communicators and returns an
  // appropriate exception_ptr (nullptr if no errors).
  static std::exception_ptr checkForNCCLErrorsInternal(
      const std::vector<std::shared_ptr<NCCLComm>>& ncclComms);

  // Function that runs as part of a separate thread and checks for errors on
  // NCCL communicators. We need a separate thread to check for NCCL errors
  // since we can't rely on the user calling certain methods like wait(),
  // isCompleted() etc. to detect and remediate errors. In addition to this, we
  // need a mechanism to safely abort and remove NCCL communicators from our
  // cache. This can be done cleanly by having a thread for the ProcessGroupNCCL
  // class. Attempting to modify the communicator cache from the WorkNCCL class
  // might run into issues with object lifetime since the ProcessGroupNCCL
  // object might get destroyed before the WorkNCCL object.
  void ncclCommWatchdog();

  void ncclCommWatchdogInternal();

  // Reads the NCCL_BLOCKING_WAIT environment variable and sets blockingWait_
  // accordingly.
  void parseNcclBlockingWait();

 protected:
  static const int64_t kWatchdogThreadSleepMillis;

  // The store is used to broadcast the NCCL unique ID of rank 0.
  std::shared_ptr<Store> store_;

  // The number of NCCL communicators that have been created during
  // the lifetime of this process group. This sequence number is
  // used to scope keys used in the store.
  uint64_t ncclCommCounter_{0};

  // The NCCL communicator that the process group has cached.
  // The key is a list of GPU devices that an operation is operating on
  // The GPU devices are stored in a device sequence and the cache NCCL
  // communicator is associated with this GPU device sequence
  //
  // e.g. If the process group op only uses device 0, then the value of
  // the used device string stored (value of the hashmap) would be "0".
  //
  //      If the process group op uses device 0 - 7 and the each tensor of the
  //      input tensor list is on device, 0, 1, 2, 3, 4, 5, 6, 7 separately,
  //      then the value of the used device string (key) stored would be
  //      "0,1,2,3,4,5,6,7"
  //
  //      If the process group op uses device 0 - 7 and the each tensor of the
  //      input tensor list is on device, 0, 4, 5, 6, 7, 1, 2, 3 separately,
  //      then the value of the used device string stored would be
  //      "0,4,5,6,7,1,2,3"
  //
  //      Note that the order of the device for the tensor list matters.
  std::unordered_map<std::string, std::vector<std::shared_ptr<NCCLComm>>>
      devNCCLCommMap_;

  // Map from ncclUniqueId to appropriate communicator.
  std::unordered_map<std::string, std::vector<std::shared_ptr<NCCLComm>>>
      ncclIdToCommMap_;

  // Mutex to guard maps like devNCCLCommMap_ and ncclIdToCommMap_.
  std::mutex mutex_;

  // Watchdog thread which looks for errors on the cached NCCL communicators.
  std::thread ncclCommWatchdogThread_;

  // Whether or not we should terminate the watchdog thread.
  std::atomic<bool> terminateWatchdog_;

  // Condition variable to control how long the watchdog thread waits.
  std::condition_variable watchdogCV_;

  // Mutex for watchdog.
  std::mutex watchdogCVMutex_;

  // The CUDA steams used by NCCL kernels
  std::unordered_map<std::string, std::vector<at::cuda::CUDAStream>>
      ncclStreams_;

  // The CUDA events used to sync NCCL streams
  std::unordered_map<std::string, std::vector<at::cuda::CUDAEvent>> ncclEvents_;

  // Device Indexes used for all collectives in this group
  std::set<int> usedDeviceIdxs_;

  // map from the key: "group name + pg counter (ID)" to the
  // unique NCCL ID count. This needs to be group and pg specific
  //
  // For each process group, we need a uniform unique NCCL ID counter to ensure
  // that NCCL operation in this process group can be completed successfully.
  // Since each process group ID belongs to a group name, the key to this map
  // is a combination of group name and ProcessGroupNCCL ID.
  static std::unordered_map<std::string, ssize_t> pgUniqueNCCLIDCnt_;

  // map from group name to the pg counter (ID) within that group
  //
  // For each group with the "group name" (which is the key), we need to
  // keep track of a unique process group ID when creating a new
  // ProcessGroupNCCL for this "group name". Therefore, the value of this
  // map keeps the unique ProcessGroupNCCL's ID for a specific group with
  // the "group name". The reason we need a per-group process group ID counter
  // is that different group can have different ranks and we need ensure that
  // each group has its own uniform process group ID for all its ranks.
  static std::unordered_map<std::string, ssize_t> processGroupCounterMap_;

  // Whether or not wait() and synchronize() are blocking operations that wait
  // for the operation to complete.
  bool blockingWait_ = false;

  // Timeout for operations. This is only used when blockingWait_ is enabled.
  std::chrono::milliseconds opTimeout_;

  // Set of communicators that this process group has aborted and their
  // ncclUniqueId has been written to the store. We don't need a lock
  // for this map since only the watchdog thread accesses this set. The
  // set contains the string representation of ncclUniqueId.
  std::unordered_set<std::string> abortedComms_;

  // The set of CheckFutureWork pointers ensures that the CheckFutureWork object
  // is not deleted before the at::launch operation inside CheckFutureWork's
  // markFutureCompleted called by cudaStremCallback function.
  std::shared_ptr<std::unordered_set<std::shared_ptr<CheckFutureWork>>>
      checkFutObjs_;

  // Mutex to guard the unordered set checkFutObjs_.
  mutable std::mutex checkFutObjMutex_;
};

} // namespace c10d<|MERGE_RESOLUTION|>--- conflicted
+++ resolved
@@ -8,7 +8,6 @@
 #include <c10d/ProcessGroup.hpp>
 #include <c10d/Store.hpp>
 
-#include <ATen/Parallel.h>
 #include <ATen/cuda/CUDAContext.h>
 #include <ATen/cuda/CUDAEvent.h>
 
@@ -87,10 +86,7 @@
     bool finishedGPUExecution();
 
     // Get a Future object that will be marked as completed internally.
-<<<<<<< HEAD
-=======
     // It actually returns a FutureNCCL object which is a sub class Future.
->>>>>>> b8c4c9a9
     c10::intrusive_ptr<c10::ivalue::Future> getFuture() override;
 
    protected:
@@ -137,66 +133,12 @@
     // to the store.
     std::shared_ptr<Store> store_;
 
-<<<<<<< HEAD
-    // Store a Future work associated with WorkNCCL.
-    c10::intrusive_ptr<c10::ivalue::Future> futureWork_;
-=======
     // Store a reference to NCCL collective's outputs to be used by getFuture.
     std::shared_ptr<std::vector<at::Tensor>> outputs_;
->>>>>>> b8c4c9a9
 
     friend class ProcessGroupNCCL;
   };
 
-<<<<<<< HEAD
-  // CheckFutureWork is used by a cudaStremCallback function called
-  // ncclKernelCompletionCallback. The purpose of CheckFutureWork is to mark
-  // workNCCL's Future work when, all NCCL streams created in collective
-  // operation are finished. We use enable_shared_from_this to safely call
-  // shared_ptr<CheckFutureWork> (this) to remove its pointer from
-  // ProcessGroupNCCL's checkFutObjs after at::launch operation of
-  // markFutureCompleted is done. markFutureCompleted increments streamCounter
-  // by one and once it is called by number of replicas times, it marks Future
-  // work completed by setting outputs vector as its value.
-  struct CheckFutureWork : std::enable_shared_from_this<CheckFutureWork> {
-   public:
-    CheckFutureWork(
-        std::shared_ptr<ProcessGroupNCCL::WorkNCCL> work,
-        std::vector<at::Tensor>& outputs,
-        std::shared_ptr<std::unordered_set<std::shared_ptr<CheckFutureWork>>>
-            checkFutObjs,
-        std::mutex& checkFutObjMutex_)
-        : work_(work),
-          outputs_(std::make_shared<std::vector<at::Tensor>>(outputs)),
-          streamCounter_(0),
-          checkFutObjs_(checkFutObjs),
-          checkFutObjMutex_(checkFutObjMutex_) {}
-
-    std::shared_ptr<CheckFutureWork> getPtr() {
-      return shared_from_this();
-    }
-
-    void markFutureCompleted() {
-      // Passing `this` here as the capture is fine because we store a
-      // `shared_ptr` to `this` in ProcessGroupNCCL's `checkFutObjs_` to
-      // ensure that the object is alive when the lambda function is called.
-      at::launch(([this]() {
-        if (++streamCounter_ == (*outputs_).size()) {
-          // Need to synchronize before passing outputs to Future because
-          // operations using the outputs might be running on different streams
-          work_->synchronizeStreams();
-
-          TORCH_CHECK(
-              !work_->getFuture()->completed(),
-              "Future work of workNCCL can only be marked as "
-              "completed by ncclKernelCompletionCallback.")
-          work_->getFuture()->markCompleted(at::IValue(*outputs_));
-
-          std::unique_lock<std::mutex> lock(checkFutObjMutex_);
-          checkFutObjs_->erase(getPtr());
-        }
-      }));
-=======
   // FutureNCCL is a subclass of ivalue's Future. The goal is to use
   // this class in getFuture API of WorkNCCL. This Future is mostly a
   // wrapper to synchronize streams appropriately and it mostly enables
@@ -256,20 +198,11 @@
     // collective's outputs.
     bool hasValue() const override {
       return true;
->>>>>>> b8c4c9a9
     }
 
    private:
     std::shared_ptr<ProcessGroupNCCL::WorkNCCL> work_;
-<<<<<<< HEAD
-    std::shared_ptr<std::vector<at::Tensor>> outputs_;
-    std::atomic<int> streamCounter_;
-    std::shared_ptr<std::unordered_set<std::shared_ptr<CheckFutureWork>>>
-        checkFutObjs_;
-    std::mutex& checkFutObjMutex_;
-=======
     at::IValue outputs_;
->>>>>>> b8c4c9a9
   };
 
   // If you wish to create multiple process groups, each with a potentially
@@ -539,15 +472,6 @@
   // for this map since only the watchdog thread accesses this set. The
   // set contains the string representation of ncclUniqueId.
   std::unordered_set<std::string> abortedComms_;
-
-  // The set of CheckFutureWork pointers ensures that the CheckFutureWork object
-  // is not deleted before the at::launch operation inside CheckFutureWork's
-  // markFutureCompleted called by cudaStremCallback function.
-  std::shared_ptr<std::unordered_set<std::shared_ptr<CheckFutureWork>>>
-      checkFutObjs_;
-
-  // Mutex to guard the unordered set checkFutObjs_.
-  mutable std::mutex checkFutObjMutex_;
 };
 
 } // namespace c10d