import torch
from torch._six import inf, istuple
from functools import reduce
from operator import mul, itemgetter
import collections
from torch.autograd import Variable
<<<<<<< HEAD
from torch.testing import \
    (make_non_contiguous,
     get_common_float_types,
     get_common_float_types_plus_half,
     get_common_float_types_plus_bfloat16,
     get_all_float_types,
     get_common_float_and_complex_types,
     get_common_float_and_complex_types_plus_half,
     get_common_float_and_complex_types_plus_bfloat16,
     get_all_float_and_complex_types)
from torch.testing._internal.common_device_type import \
    (skipCUDAIfNoMagma, skipCPUIfNoLapack, expectedFailureCUDA)
from torch.testing._internal.common_utils import \
    (prod_single_zero, random_square_matrix_of_rank,
     random_symmetric_matrix, random_symmetric_psd_matrix,
     random_symmetric_pd_matrix, make_nonzero_det,
     random_fullrank_matrix_distinct_singular_value, set_rng_seed)


# Classes and methods for the operator database
# The OpMeta class contains metadata and helpers for acquiring properties of
# operations, like what dtypes they support.
class OpMeta(object):
    def __init__(self,
                 name,  # the string name of the function
                 *,
                 dtypes=None,  # dtypes this function is expected to work with
                 dtypesIfCPU=None,  # dtypes this function is expected to work with on CPU
                 dtypesIfCUDA=None,  # dtypes this function is expected to work with on CUDA
                 dtypesIfROCM=None,  # dtypes this function is expected to work with on ROCM
                 has_out_kwarg=None,  # whether this function has an out kwarg
                 decorators=None,  # decorators to apply to generated tests
                 tests_to_skip=None):  # regular expressions describing tests to skip
        self.name = name

        self.dtypes = dtypes
        self.dtypesIfCPU = dtypesIfCPU
        self.dtypesIfCUDA = dtypesIfCUDA
        self.dtypesIfROCM = dtypesIfROCM

        self.method_variant = getattr(torch.Tensor, name) if hasattr(torch.Tensor, name) else None
        inplace_name = name + "_"
        self.inplace_variant = getattr(torch.Tensor, inplace_name) if hasattr(torch.Tensor, name) else None
        self.has_out_kwarg = has_out_kwarg

        self.decorators = decorators
        self.tests_to_skip = tests_to_skip

    # Returns the op (currently only supports torch.<op_name>)
    def getOp(self):
        return getattr(torch, self.name)

    # Returns the method variant of the op (torch.Tensor.<op_name>)
    # or None if the op has no method variant
    def getMethod(self):
        return self.method_variant

    # Returns the inplace variant of the op (torch.Tensor.<op_name>_)
    # or None if the op has no inplace variant
    def getInplace(self):
        return self.inplace_variant

    # Returns True if the test should be skipped and False otherwise
    def shouldSkip(self, test_name, *, device, dtype):
        if self.tests_to_skip is None:
            return False

        if device is None and dtype is None:
            full_name = test_name
        elif dtype is None:
            assert device is not None
            full_name = test_name + "_" + str(torch.device(device).type)
        else:
            assert device is not None
            assert dtype is not None
            full_name = test_name + "_" + str(torch.device(device).type) + "_" + str(dtype).split('.')[1]

        for regex in self.tests_to_skip:
            if re.match(regex, full_name):
                return True

        return False


# Metadata class for unary "universal functions (ufuncs)" that accept a single
# tensor and have common properties like:
#   - they are elementwise functions
#   - the input shape is the output shape
#   - they typically have method and inplace variants
#   - they typically support the out kwarg
#   - they typically have NumPy or SciPy references
# See NumPy's universal function documentation
# (https://numpy.org/doc/1.18/reference/ufuncs.html) for more details
# about the concept of ufuncs.
class UnaryUfuncMeta(OpMeta):
    def __init__(self,
                 name,  # the string name of the function
                 *,
                 dtypes=get_common_float_types(),
                 dtypesIfCPU=get_common_float_and_complex_types_plus_bfloat16(),
                 dtypesIfCUDA=get_common_float_and_complex_types_plus_half(),
                 dtypesIfROCM=get_all_float_types(),
                 has_out_kwarg=True,
                 **kwargs):
        super(UnaryUfuncMeta, self).__init__(name,
                                             dtypes=dtypes,
                                             dtypesIfCPU=dtypesIfCPU,
                                             dtypesIfCUDA=dtypesIfCUDA,
                                             dtypesIfROCM=dtypesIfROCM,
                                             has_out_kwarg=has_out_kwarg,
                                             **kwargs)

# Operator database
op_db = [
    UnaryUfuncMeta('cos',
                   dtypesIfCUDA=get_all_float_and_complex_types()),
    UnaryUfuncMeta('cosh',
                   dtypesIfCPU=get_common_float_and_complex_types()),
    UnaryUfuncMeta('floor',
                   dtypesIfCPU=get_common_float_types_plus_bfloat16(),
                   dtypesIfCUDA=get_common_float_types_plus_half()),
]

# Common operator groupings
unary_ufuncs = [op for op in op_db if isinstance(op, UnaryUfuncMeta)]
=======
from torch.testing import make_non_contiguous
from torch.testing._internal.common_device_type import (skipCUDAIfNoMagma, skipCPUIfNoLapack, expectedFailureCUDA,
                                                        expectedAlertNondeterministic)
from torch.testing._internal.common_utils import (prod_single_zero, random_square_matrix_of_rank,
                                                  random_symmetric_matrix, random_symmetric_psd_matrix,
                                                  random_symmetric_pd_matrix, make_nonzero_det,
                                                  random_fullrank_matrix_distinct_singular_value, set_rng_seed)
>>>>>>> 4d17ecb0


def index_variable(shape, max_indices):
    if not isinstance(shape, tuple):
        shape = (shape,)
    index = torch.rand(*shape).mul_(max_indices).floor_().long()
    return index


def index_perm_variable(shape, max_indices):
    if not isinstance(shape, tuple):
        shape = (shape,)

    index = torch.randperm(max_indices).narrow(0, 0, reduce(mul, shape)).view(shape)
    return index


def gather_variable(shape, index_dim, max_indices, duplicate=False):
    assert len(shape) == 2
    assert index_dim < 2
    batch_dim = 1 - index_dim
    index = torch.LongTensor(*shape)
    for i in range(shape[index_dim]):
        index.select(index_dim, i).copy_(
            torch.randperm(max_indices)[:shape[batch_dim]])
    if duplicate:
        index.select(batch_dim, 0).copy_(index.select(batch_dim, 1))
    return index


def bernoulli_scalar():
    return torch.tensor(0, dtype=torch.bool).bernoulli_()


def mask_not_all_zeros(shape):
    assert len(shape) > 0
    while True:
        result = torch.randn(shape).gt(0)
        if result.sum() > 0:
            return result


def uniform_scalar(offset=0, requires_grad=False):
    v = torch.rand(()) + offset
    v.requires_grad = requires_grad
    return v


def normal_scalar_clamp(amin, amax, requires_grad=False):
    v = torch.randn(()).clamp(amin, amax)
    v.requires_grad = requires_grad
    return v


def prod_zeros(dim_size, dim_select):
    assert len(dim_select) == 2
    result = torch.randn(dim_size, dim_size, dim_size)
    result.narrow(dim_select[0], 0, 1).narrow(dim_select[1], 1, 1).zero_()
    result.narrow(dim_select[0], 2, 1).narrow(dim_select[1], 3, 1).zero_()
    result.narrow(dim_select[0], 4, 1).narrow(dim_select[1], 3, 1).zero_()
    return result


non_differentiable = collections.namedtuple('non_differentiable', ['tensor'])


class dont_convert(tuple):
    pass


class NoArgsClass(object):
    def __iter__(self):
        return self

    def __next__(self):
        raise StopIteration()
    next = __next__  # Python 2 compatibility

    def __len__(self):
        return 0

NO_ARGS = NoArgsClass()
L = 20
M = 10
S = 5

def ident(x):
    return x

# (
#   method name,
#   input size/constructing fn,
#   args (tuple represents shape of a tensor arg),
#   test variant name (will be used at test name suffix),    // optional
#   (should_check_autodiff[bool], nonfusible_nodes, fusible_nodes) for autodiff, // optional
#   indices for possible dim arg,                            // optional
#   fn mapping output to part that should be gradcheck'ed,   // optional
#   kwargs                                                   // optional
# )
# Note: some functions have separate schema for (Tensor other) and (Scalar other),
#       and it's possible that we only support AD for Scalar version but not Tensor
#       version, and vice versa.
#       When writing tests, only scalar(float/int) input triggers the Scalar schema.
#       uniform_scalar produces a scalar **Tensor** which won't match Scalar input.
def method_tests():
    set_rng_seed(0)
    return [
        ('acosh', torch.rand(S, S, S).add(1), NO_ARGS, ''),
        ('acosh', torch.rand(tuple()).add(1), NO_ARGS, 'scalar'),
        ('add', (S, S, S), ((S, S, S),), '', (True,)),
        ('add', (S, S, S), ((S, S),), 'broadcast_rhs', (True,)),
        ('add', (S, S), ((S, S, S),), 'broadcast_lhs', (True,)),
        ('add', (S, 1, S), ((M, S),), 'broadcast_all', (True,)),
        ('add', (), ((),), 'scalar', (True,)),
        ('add', (S, S, S), ((),), 'scalar_broadcast_rhs', (True,)),
        ('add', (), ((S, S, S),), 'scalar_broadcast_lhs', (True,)),
        ('add', (S, S, S), (3.14,), 'constant', (True,)),
        ('add', (), (3.14,), 'scalar_constant', (True,)),
        ('asinh', (S, S, S), NO_ARGS, ''),
        ('asinh', (), NO_ARGS, 'scalar'),
        ('atanh', torch.rand(S, S, S), NO_ARGS, ''),
        ('atanh', torch.rand(tuple()), NO_ARGS, 'scalar'),
        ('__radd__', (S, S, S), (3.14,), 'constant', (True, 'aten::add')),
        ('__radd__', (), (3.14,), 'scalar_constant', (True, 'aten::add')),
        ('sub', (S, S, S), ((S, S, S),), '', (True,)),
        ('sub', (S, S, S), ((S, S),), 'broadcast_rhs', (True,)),
        ('sub', (S, S), ((S, S, S),), 'broadcast_lhs', (True,)),
        ('sub', (S, 1, S), ((M, S),), 'broadcast_all', (True,)),
        ('sub', (S, S, S), ((),), 'scalar_broadcast_rhs', (True,)),
        ('sub', (), ((S, S, S),), 'scalar_broadcast_lhs', (True,)),
        ('sub', (S, S, S), (3.14,), 'constant', (True,)),
        ('sub', (), (3.14,), 'scalar_constant', (True,)),
        ('__rsub__', (S, S, S), (3.14,), 'constant', (True, 'aten::rsub')),
        ('__rsub__', (), (3.14,), 'scalar_constant', (True, 'aten::rsub')),
        ('mul', (S, S, S), ((S, S, S),), '', (True,)),
        ('mul', (), ((),), 'scalar', (True,)),
        ('mul', (S, S, S), ((S, S),), 'broadcast_rhs', (True,)),
        ('mul', (S, S), ((S, S, S),), 'broadcast_lhs', (True,)),
        ('mul', (S, 1, S), ((M, S),), 'broadcast_all', (True,)),
        ('mul', (S, S, S), ((),), 'scalar_broadcast_rhs', (True,)),
        ('mul', (), ((S, S, S),), 'scalar_broadcast_lhs', (True,)),
        ('mul', (S, S, S), (3.14,), 'constant', (True,)),
        ('mul', (), (3.14,), 'scalar_constant', (True,)),
        ('__rmul__', (S, S, S), (3.14,), 'constant', (True, 'aten::mul')),
        ('__rmul__', (), (3.14,), 'scalar_constant', (True, 'aten::mul')),
        ('div', (S, S, S), (torch.rand(S, S, S) + 0.1,), '', (True,)),
        ('div', (S, S, S), (torch.rand(S, S) + 0.1,), 'broadcast_rhs', (True,)),
        ('div', (S, S), (torch.rand(S, S, S) + 0.1,), 'broadcast_lhs', (True,)),
        ('div', (S, 1, S), (torch.rand(M, S) + 0.1,), 'broadcast_all', (True,)),
        ('div', (), (uniform_scalar(0.1),), 'scalar', (True,)),
        ('div', (S, S, S), (uniform_scalar(0.1),), 'scalar_broadcast_rhs', (True,)),
        ('div', (), (uniform_scalar(0.1),), 'scalar_broadcast_lhs', (True,)),
        ('div', torch.rand(S, S, S) + 1e-1, (3.14,), 'constant', (True,)),
        ('__rdiv__', torch.rand(S, S, S) + 1e-1, (3.14,), 'constant',
            (True, [], ['aten::mul', 'aten::reciprocal'])),
        ('div', uniform_scalar(1e-1, requires_grad=True), (3.14,), 'scalar_constant', (True,)),
        ('__rdiv__', uniform_scalar(1e-1, requires_grad=True), (3.14,), 'scalar_constant',
            (True, [], ['aten::mul', 'aten::reciprocal'])),
        ('pow', torch.rand(S, S, S) + 1e-3, (torch.rand(S, S, S) + 0.1,), '', (True,)),
        ('pow', torch.rand(S, S, S) + 1e-3, (torch.rand(1,) + 0.1,), 'broadcast_rhs', (True,)),
        ('pow', torch.rand(1,) + 1e-3, (torch.rand(S, S, S) + 0.1,), 'broadcast_lhs', (True,)),
        ('pow', torch.rand(S, 1, S) + 1e-3, (torch.rand(1, S, 1) + 0.1,), 'broadcast_all', (True,)),
        ('pow', uniform_scalar(1e-3, requires_grad=True), (uniform_scalar(0.1),), 'scalar', (True,)),
        ('pow', torch.rand(S, S, S) + 1e-3, (uniform_scalar(0.1),), 'scalar_broadcast_rhs', (True,)),
        ('pow', uniform_scalar(1e-3, requires_grad=True), (torch.rand(S, S, S) + 0.1,), 'scalar_broadcast_lhs', (True,)),
        ('pow', torch.rand(S, S, S) + 1e-3, (3.14,), 'constant', (True,)),
        ('__rpow__', torch.rand(S, S, S) + 1e-3, (3.14,), 'constant', (True, 'aten::pow')),
        ('pow', uniform_scalar(1e-3, requires_grad=True), (3.14,), 'scalar_constant', (True,)),
        ('__rpow__', uniform_scalar(1e-3, requires_grad=True), (3.14,), 'scalar_constant', (True, 'aten::pow')),
        ('transpose', (1, 2, 3), (1, 2), 'dim', (True,), [0, 1]),
        ('transpose', (), (0, 0), 'scalar', (True,)),
        ('transpose', (1,), (0, 0), '1d', (True,)),
        ('transpose', (L, L), (0, 1), '2d', (True,)),
        ('transpose', (S, S, S), (2, 0), '3d', (True,)),
        ('t', (1, 2), NO_ARGS, '', (True,)),
        ('view', (S, S, S), (S * S, S), '', (True,)),
        ('view', (S, S, S), (torch.Size([S * S, S]),), 'size', (True,)),
        ('view', (S,), (S,), '1d', (True,)),
        ('view', (), (dont_convert(()),), 'scalar_to_scalar', (True,)),
        ('view', (), (1,), 'scalar_to_1d', (True,)),
        ('reshape', (S, S, S), (S * S, S), '', (True,)),
        ('reshape', (S, S, S), (torch.Size([S * S, S]),), 'size', (True,)),
        ('reshape', (S,), (S,), '1d', (True,)),
        ('reshape', (), (dont_convert(()),), 'scalar_to_scalar', (True,)),
        ('reshape', (), (1,), 'scalar_to_1d', (True,)),
        ('reshape_as', (S, S, S), (non_differentiable(torch.rand(S * S, S)),)),
        ('reshape_as', (), (non_differentiable(torch.tensor(42.)),), 'scalar'),
        ('reshape_as', (), (non_differentiable(torch.rand(1, 1)),), 'scalar_to_dims'),
        ('flip', (S, S, S), ([0],), 'd0'),
        ('flip', (S, S, S), ([0, 1, 2],), 'd012'),
        ('flip', (S, S, S), ([0, 2],), 'd02'),
        ('flip', (S, S, S), ([2, 0],), 'd20'),
        ('flip', (S, S, S), ([-1],), 'neg_d'),
        ('fliplr', (S, S, S), ()),
        ('flipud', (S, S, S), ()),
        ('roll', (S, S, S), (0, 0), 'd0'),
        ('roll', (S, S, S), (1, 2), 'd12'),
        ('roll', (S, S, S), (0, 2,), 'd02'),
        ('roll', (S, S, S), (2, 0,), 'd20'),
        ('roll', (S, S, S), (-1, 0), 'neg_shift'),
        ('roll', (S, S, S), (10000, 1), 'loop_shift'),
        ('roll', (S, S, S), (2,), 'flattened'),
        ('roll', (S, S, S), ([1, 2, -1], [0, 1, 2]), 'three_dims'),
        ('rot90', (S, S, S), (1, [0, 1],), 'k1_d01'),
        ('rot90', (S, S, S), (1, [1, 2],), 'k1_d12'),
        ('rot90', (S, S, S), (1, [1, -1],), 'k1_neg_d'),
        ('rot90', (S, S, S), (), 'default'),
        ('view_as', (S, S, S), (non_differentiable(torch.rand(S * S, S)),)),
        ('view_as', (), (non_differentiable(torch.tensor(5.5)),), 'scalar'),
        ('view_as', (), (non_differentiable(torch.rand(1, 1)),), 'scalar_to_dims'),
        ('expand', (S, 1, 1), (S, S, S), '', (True,)),
        ('expand', (torch.Size([S, 1, S]),), (S, S, S), 'size', (True,)),
        ('expand', (S, 1), (S, S, S), 'new_dim', (True,)),
        ('expand', (1,), (S, S, S), '1_element', (True,)),
        ('expand', (1, S), (1, 1, S), 'new_dim_front_old_front_1', (True,)),
        ('expand', (), (dont_convert(()),), 'scalar_to_scalar'),
        ('expand', (), (1, 3, 2), 'scalar_to_dims', (True,)),
        ('expand_as', (S, 1, 1), (torch.rand(S, S, S),), '', (True,)),
        ('exp', (S, S, S), NO_ARGS, '', (True,)),
        ('exp', (), NO_ARGS, 'scalar', (True,)),
        ('expm1', (S, S, S), NO_ARGS, '', (True,)),
        ('expm1', (), NO_ARGS, 'scalar', (True,)),
        ('erf', torch.rand(S, S, S), NO_ARGS, '', (True,)),
        ('erf', uniform_scalar(requires_grad=True), NO_ARGS, 'scalar', (True,)),
        ('erfc', torch.rand(S, S, S), NO_ARGS, '', (True,)),
        ('erfc', uniform_scalar(requires_grad=True), NO_ARGS, 'scalar', (True,)),
        ('erfinv', torch.rand(S, S, S).clamp(-0.9, 0.9), NO_ARGS),
        ('erfinv', normal_scalar_clamp(-0.9, 0.9, requires_grad=True), NO_ARGS, 'scalar'),
        ('log', torch.rand(S, S, S) + 1e-2, NO_ARGS, '', (True,)),
        ('log', uniform_scalar(1e-2, requires_grad=True), NO_ARGS, 'scalar', (True,)),
        ('log10', torch.rand(S, S, S) + 1e-2, NO_ARGS, '', (True,)),
        ('log10', uniform_scalar(1e-2, requires_grad=True), NO_ARGS, 'scalar', (True,)),
        ('log1p', torch.rand(S, S, S), NO_ARGS, '', (True,)),
        ('log1p', uniform_scalar(requires_grad=True), NO_ARGS, 'scalar', (True,)),
        ('log2', torch.rand(S, S, S) + 1e-2, NO_ARGS, '', (True,)),
        ('log2', uniform_scalar(1e-2, requires_grad=True), NO_ARGS, 'scalar', (True,)),
        ('log', torch.randn(S, S, S, dtype=torch.cfloat) + 1e-2, NO_ARGS, 'complex', (True,)),
        ('log', uniform_scalar(1e-2j, requires_grad=True), NO_ARGS, 'complex_scalar', (True,)),
        ('log10', torch.randn(S, S, S, dtype=torch.cfloat) + 1e-2, NO_ARGS, 'complex', (True,)),
        ('log10', uniform_scalar(1e-2j, requires_grad=True), NO_ARGS, 'complex_scalar', (True,)),
        ('log2', torch.randn(S, S, S, dtype=torch.cfloat) + 1e-2, NO_ARGS, 'complex', (True,)),
        ('log2', uniform_scalar(1e-2j, requires_grad=True), NO_ARGS, 'complex_scalar', (True,)),
        ('tanh', (S, S, S), NO_ARGS, '', (True,)),
        ('tanh', (), NO_ARGS, 'scalar', (True,)),
        ('sigmoid', (S, S, S), NO_ARGS, '', (True,)),
        ('sigmoid', (), NO_ARGS, 'scalar', (True,)),
        ('logit', torch.randn(S, S, S).clamp(0.1, 0.9).requires_grad_(True), NO_ARGS, ''),
        ('logit', torch.randn(S, S, S).clamp(0.1, 0.9).requires_grad_(True), (0.2,), 'eps'),
        ('logit', uniform_scalar().clamp(0.1, 0.9).requires_grad_(True), NO_ARGS, 'scalar'),
        ('logit', uniform_scalar().clamp(0.1, 0.9).requires_grad_(True), (0.2,), 'scalar_eps'),
        ('sinh', (S, S, S), NO_ARGS, '', (True,)),
        ('sinh', (), NO_ARGS, 'scalar', (True,)),
        ('cosh', (S, S, S), NO_ARGS, '', (True,)),
        ('cosh', (), NO_ARGS, 'scalar', (True,)),
        ('abs', (S, S, S), NO_ARGS, '', (True,)),
        ('abs', (), NO_ARGS, 'scalar', (True,)),
        ('absolute', (S, S, S), NO_ARGS, '', (False,)),
        ('absolute_', (S, S, S), NO_ARGS, '', (False,)),
        ('clamp', (S, S, S), (0, 1), '', (True,)),
        ('clamp', (S, S, S), (None, 0.5), 'min', (True,)),
        ('clamp', (S, S, S), (0.5, None), 'max', (True,)),
        ('clamp', (), (0, 1), 'scalar', (True,)),
        ('clamp', (), (None, 0.5), 'min_scalar', (True,)),
        ('clamp', (), (0.5, None), 'max_scalar', (True,)),
        ('clamp', (S, S), (), 'max_scalar_kwarg', (True,), (), (), ident, {'max': 1}),
        ('sqrt', torch.rand(S, S, S) + 5e-4, NO_ARGS, '', (True,)),
        ('sqrt', uniform_scalar(5e-4, requires_grad=True), NO_ARGS, 'scalar', (True,)),
        ('sin', (S, S, S), NO_ARGS, '', (True,)),
        ('sin', (), NO_ARGS, 'scalar', (True,)),
        ('cos', (S, S, S), NO_ARGS, '', (True,)),
        ('cos', (), NO_ARGS, 'scalar', (True,)),
        ('tan', torch.randn(S, S, S).clamp(-1, 1), NO_ARGS, '', (True,)),
        ('tan', (S, S, S), NO_ARGS, 'complex', (True,)),
        ('asin', torch.randn(S, S, S).clamp(-0.9, 0.9), NO_ARGS, '', (True,)),
        ('acos', torch.randn(S, S, S).clamp(-0.9, 0.9), NO_ARGS, '', (True,)),
        ('atan', (S, S, S), NO_ARGS, '', (True,)),
        ('atan', (), NO_ARGS, 'scalar', (True,)),
        ('atan2', (S, S, S), ((S, S, S),)),
        ('atan2', (), ((),), 'scalar'),
        ('atan2', (S, S, S), ((S,),), 'broadcast_rhs'),
        ('atan2', (S,), ((S, S, S),), 'broadcast_lhs'),
        ('atan2', (S, 1, S), ((S, S),), 'broadcast_all'),
        ('reciprocal', torch.rand(S, S, S) + 0.1, NO_ARGS, '', (True,)),
        ('reciprocal', uniform_scalar(0.1, requires_grad=True), NO_ARGS, 'scalar', (True,)),
        ('reciprocal', torch.randn(S, S, S, dtype=torch.cdouble) + 0.1, NO_ARGS, 'complex', (True,)),
        ('reciprocal', uniform_scalar(0.1j), NO_ARGS, 'complex_scalar', (True,)),
        ('round', (S, S, S), NO_ARGS, '', (True,)),
        ('round', (), NO_ARGS, 'scalar', (True,)),
        ('sign', (S, S, S), NO_ARGS),
        ('sign', (), NO_ARGS, 'scalar'),
        ('trunc', (S, S, S), NO_ARGS, '', (True,)),
        ('trunc', (), NO_ARGS, 'scalar', (True,)),
        ('floor', (S, S, S), NO_ARGS, '', (True,)),
        ('floor', (), NO_ARGS, 'scalar', (True,)),
        ('ceil', (S, S, S), NO_ARGS, '', (True,)),
        ('ceil', (), NO_ARGS, 'scalar', (True,)),
        ('rad2deg', (S, S, S), NO_ARGS),
        ('deg2rad', (S, S, S), NO_ARGS),
        ('rsqrt', torch.rand(S, S, S) + 1e-2, NO_ARGS, '', (True,)),
        ('rsqrt', uniform_scalar(1e-2, requires_grad=True), NO_ARGS, 'scalar', (True,)),
        ('frac', (S, S, S), NO_ARGS, '', (True,)),
        ('frac', (), NO_ARGS, 'scalar', (True,)),
        ('fmod', (S, S, S), (1.5,), '', (True,)),
        ('fmod', (), (1.5,), 'scalar', (True,)),
        ('fmod', (S, S, S), (non_differentiable(torch.rand(S, S, S) + 1.5),), 'tensor'),
        ('fmod', (S,), (non_differentiable(torch.rand(S, S, S) + 1.5),), 'tensor_broadcast_lhs'),
        ('fmod', (S, S, S), (non_differentiable(torch.rand(S) + 1.5),), 'tensor_broadcast_rhs'),
        ('fmod', (S, 1, S), (non_differentiable(torch.rand(S, S) + 1.5),), 'tensor_broadcast_all'),
        ('fmod', (), (non_differentiable(uniform_scalar(1.5)),), 'scalar_tensor'),
        ('fmod', (), (non_differentiable(torch.rand(S, S, S) + 1.5),), 'scalar_tensor_broadcast_lhs'),
        ('fmod', (S, S, S), (non_differentiable(uniform_scalar(1.5)),), 'scalar_tensor_broadcast_rhs'),
        ('remainder', (S, S, S), (1.5,), '', (True,)),
        ('remainder', (), (1.5,), 'scalar', (True,)),
        ('remainder', (S, S, S), (non_differentiable(torch.rand(S, S, S) + 1.5),), 'tensor'),
        ('remainder', (S,), (non_differentiable(torch.rand(S, S, S) + 1.5),), 'tensor_broadcast_lhs'),
        ('remainder', (S, 1, S), (non_differentiable(torch.rand(S, S) + 1.5),), 'tensor_broadcast_all'),
        ('remainder', (), (non_differentiable(uniform_scalar(1.5)),), 'scalar_tensor'),
        ('remainder', (), (non_differentiable(torch.rand(S, S, S) + 1.5),), 'scalar_tensor_broadcast_lhs'),
        ('lerp', (S, S, S), ((S, S, S), 0.4), 'scalar_no_broadcast', (True,)),
        ('lerp', (S, S, S), ((S,), 0.4), 'broadcast_rhs', (True,)),
        ('lerp', (S,), ((S, S, S), 0.4), 'broadcast_lhs', (True,)),
        ('lerp', (S, 1, S), ((S, S), 0.4), 'broadcast_all', (True,)),
        ('lerp', (), ((), 0.4), 'scalar', (True,)),
        ('lerp', (S, S, S), ((), 0.4), 'scalar_broadcast_rhs', (True,)),
        ('lerp', (), ((S, S, S), 0.4), 'scalar_broadcast_lhs', (True,)),
        ('max', (S, S, S), NO_ARGS),
        ('max', (S, S, S), (1,), 'dim', (), [0]),
        ('max', (S, S, S), (1, True,), 'keepdim_dim', (), [0]),
        ('max', (), NO_ARGS, 'scalar'),
        ('max', (), (0,), 'scalar_dim', (), [0]),
        ('max', (), (0, True,), 'scalar_keepdim_dim', (), [0]),
        ('max', (S, S, S), ((S, S, S),), 'elementwise', (True,)),
        ('max', (S, S, S), ((S,),), 'elementwise_broadcast_rhs', (True,)),
        ('max', (S,), ((S, S, S),), 'elementwise_broadcast_lhs', (True,)),
        ('max', (S, 1, S), ((S, S),), 'elementwise_broadcast_all', (True,)),
        ('max', (), ((),), 'scalar_elementwise', (True,)),
        ('max', (S, S, S), ((),), 'scalar_elementwise_broadcast_rhs', (True,)),
        ('max', (), ((S, S, S),), 'scalar_elementwise_broadcast_lhs', (True,)),
        ('min', (S, S, S), NO_ARGS, ),
        ('min', (S, S, S), (1,), 'dim', (), [0]),
        ('min', (S, S, S), (1, True,), 'keepdim_dim', (), [0]),
        ('min', (), NO_ARGS, 'scalar'),
        ('min', (), (0,), 'scalar_dim', (), [0]),
        ('min', (), (0, True,), 'scalar_keepdim_dim', (), [0]),
        ('min', (S, S, S), ((S, S, S),), 'elementwise', (True,)),
        ('min', (S, S, S), ((S,),), 'elementwise_broadcast_rhs', (True,)),
        ('min', (S,), ((S, S, S),), 'elementwise_broadcast_lhs', (True,)),
        ('min', (S, 1, S), ((S, S),), 'elementwise_broadcast_all', (True,)),
        ('min', (), ((),), 'scalar_elementwise', (True,)),
        ('min', (S, S, S), ((),), 'scalar_elementwise_broadcast_rhs', (True,)),
        ('min', (), ((S, S, S),), 'scalar_elementwise_broadcast_lhs', (True,)),
        ('mean', (S, S, S), NO_ARGS, '', (True,)),
        ('mean', (S, S, S), (1,), 'dim', (True,), [0]),
        ('mean', (S, S, S), (1, True,), 'keepdim_dim', (True,), [0]),
        ('mean', (), NO_ARGS, 'scalar', (True,)),
        ('mean', (), (0,), 'scalar_dim', (True,), [0]),
        ('mean', (), (0, True,), 'scalar_keepdim_dim', (True,), [0]),
        ('mean', (S, S, S), (), 'dtype', (True,), (), (), ident, {'dtype': torch.float64}),
        ('kthvalue', (S, S, S), (2,)),
        ('kthvalue', (S, S, S), (2, 1,), 'dim', (), [1]),
        ('kthvalue', (S, S, S), (2, 1, True,), 'keepdim_dim', (), [1]),
        ('kthvalue', (S,), (2, 0,), 'dim_1d', (), [1]),
        ('kthvalue', (S,), (2, 0, True,), 'keepdim_dim_1d', (), [1]),
        # TODO: https://github.com/pytorch/pytorch/issues/30818
        ('kthvalue', (), (1,), 'scalar', (), (), [expectedFailureCUDA]),
        ('kthvalue', (), (1, 0,), 'scalar_dim', (), [1], [expectedFailureCUDA]),
        ('kthvalue', (), (1, 0, True), 'scalar_keepdim_dim', (), [1], [expectedFailureCUDA]),
        # END TODO
        ('median', (S, S, S), NO_ARGS),
        ('median', (S, S, S), (1,), 'dim', (), [0]),
        ('median', (S, S, S), (1, True,), 'keepdim_dim', (), [0]),
        ('median', (), NO_ARGS, 'scalar'),
        # TODO: https://github.com/pytorch/pytorch/issues/30818
        ('median', (), (0,), 'scalar_dim', (), [0], [expectedFailureCUDA]),
        ('median', (), (0, True,), 'scalar_keepdim_dim', (), [0], [expectedFailureCUDA]),
        # END TODO
        ('mode', (S, S, S), NO_ARGS),
        ('mode', (S, S, S), (1,), 'dim', (), [0]),
        ('mode', (S, S, S), (1, True,), 'keepdim_dim', (), [0]),
        ('mode', (), NO_ARGS, 'scalar'),
        ('mode', (), (0,), 'scalar_dim', (), [0]),
        ('mode', (), (0, True,), 'scalar_keepdim_dim', (), [0]),
        ('sum', (S, S, S), NO_ARGS),
        ('sum', (S, S, S), (1,), 'dim', (), [0]),
        ('sum', (S, S, S), (1, True,), 'keepdim_dim', (), [0]),
        ('sum', (), NO_ARGS, 'scalar'),
        ('sum', (), (0,), 'scalar_dim', (), [0]),
        ('sum', (), (0, True,), 'scalar_keepdim_dim', (), [0]),
        ('sum', (S, S, S), ([1, 2],), 'multi_dim'),
        ('sum', (S, S, S), ([1, 2], True,), 'multi_dim_keepdim'),
        ('prod', (S, S, S), NO_ARGS),
        ('prod', (S, S, S), (1,), 'dim', (), [0]),
        ('prod', (S, S, S), (1, True,), 'keepdim_dim', (), [0]),
        ('prod', (), NO_ARGS, 'scalar'),
        ('prod', (), (0,), 'scalar_dim', (), [0]),
        ('prod', (), (0, True,), 'scalar_keepdim_dim', (), [0]),
        ('prod', prod_zeros(S, [0, 1]), NO_ARGS, 'zerodims2'),
        ('prod', prod_zeros(S, [0, 2]), NO_ARGS, 'zerodims1'),
        ('prod', prod_zeros(S, [1, 2]), NO_ARGS, 'zerodims0'),
        ('prod', prod_zeros(S, [0, 1]), (1,), 'zeros_dims2', (), [0]),
        ('prod', prod_zeros(S, [0, 2]), (1,), 'zeros_dims1', (), [0]),
        ('prod', prod_zeros(S, [1, 2]), (1,), 'zeros_dims0', (), [0]),
        ('prod', prod_zeros(S, [0, 1]), (1, True), 'keepdim_zeros_dims2', (), [0]),
        ('prod', prod_zeros(S, [0, 2]), (1, True), 'keepdim_zeros_dims1', (), [0]),
        ('prod', prod_zeros(S, [1, 2]), (1, True), 'keepdim_zeros_dims0', (), [0]),
        ('prod', prod_single_zero(S), NO_ARGS, 'single_zero'),
        ('prod', (torch.tensor(0., requires_grad=True)), NO_ARGS, 'scalar_zero'),
        ('prod', (torch.tensor(0., requires_grad=True)), (0,), 'scalar_dim_zero', (), [0]),
        ('prod', (torch.tensor(0., requires_grad=True)), (0, True,), 'scalar_keepdim_dim_zero', (), [0]),
        ('var', (S, S, S), NO_ARGS, '', (True,)),
        ('var', (S, S, S), (1,), 'dim', (True,), [0]),
        ('var', (S, S, S), (1, True, True), 'keepdim_dim', (True,), [0]),
        ('var', (S,), (0,), 'dim_1d', (True,), [0]),
        ('var', (S,), (0, True, True), 'keepdim_dim_1d', (True,), [0]),
        ('std', (S, S, S), NO_ARGS, '', (True,)),
        ('std', (S, S, S), (1,), 'dim', (True,), [0]),
        ('std', (S, S, S), (1, True, True), 'keepdim_dim', (True,), [0]),
        ('std', (S,), (0,), 'dim_1d', (True,), [0]),
        ('std', (S,), (0, True, True), 'keepdim_dim_1d', (True,), [0]),
        ('var_mean', (S, S, S), NO_ARGS, ''),
        ('var_mean', (S, S, S), (1,), 'dim', [0]),
        ('var_mean', (S, S, S), (1, True, True), 'keepdim_dim', [0]),
        ('var_mean', (S,), (0,), 'dim_1d', [0]),
        ('var_mean', (S,), (0, True, True), 'keepdim_dim_1d', [0]),
        ('std_mean', (S, S, S), NO_ARGS, ''),
        ('std_mean', (S, S, S), (1,), 'dim', [0]),
        ('std_mean', (S, S, S), (1, True, True), 'keepdim_dim', [0]),
        ('std_mean', (S,), (0,), 'dim_1d', [0]),
        ('std_mean', (S,), (0, True, True), 'keepdim_dim_1d', [0]),
        ('renorm', (S, S, S), (2, 1, 0.5), 'dim', (), [1]),
        ('renorm', (S, S, S), (1, 2, 3), 'norm_1'),
        ('renorm', (S, S, S), (inf, 2, 0.5), 'norm_inf'),
        ('repeat', (S,), (2,), 'single_number'),
        ('repeat', (), (2, 3), 'scalar'),
        ('repeat', (2, 2), (3, 2)),
        ('repeat', (2, 2), (1, 3, 1, 2), 'unsqueeze'),
        ('logcumsumexp', (S, S, S), (0,), 'dim0', (), [0]),
        ('logcumsumexp', (S, S, S), (1,), 'dim1', (), [0]),
        ('logcumsumexp', (), (0,), 'dim0_scalar', (), [0]),
        ('cummax', (S, S, S), (0,), 'dim0', (), [0]),
        ('cummax', (S, S, S), (1,), 'dim1', (), [0]),
        ('cummax', (), (0,), 'dim0_scalar', (), [0]),
        ('cummin', (S, S, S), (0,), 'dim0', (), [0]),
        ('cummin', (S, S, S), (1,), 'dim1', (), [0]),
        ('cummin', (), (0,), 'dim0_scalar', (), [0]),
        ('cumsum', (S, S, S), (0,), 'dim0', (), [0]),
        ('cumsum', (S, S, S), (1,), 'dim1', (), [0]),
        ('cumsum', (S, S, S), (1,), 'dim1_cast', (), [0], (), ident, {'dtype': torch.float64}),
        ('cumsum', (), (0,), 'dim0_scalar', (), [0]),
        ('cumprod', (S, S, S), (0,)),
        ('cumprod', (S, S, S), (1,), 'dim1', (), [0]),
        ('cumprod', (), (0,), 'scalar'),
        ('cumprod', (torch.tensor(0., requires_grad=True)), (0,), 'scalar_zeros'),
        ('cumprod', prod_zeros(S, [0, 1]), (1,), 'zeros_dim2', (), [0]),
        ('cumprod', prod_zeros(S, [0, 2]), (1,), 'zeros_dim1', (), [0]),
        ('cumprod', prod_zeros(S, [1, 2]), (1,), 'zeros_dim0', (), [0]),
        ('cumprod', prod_zeros(S, [1, 2]), (1,), 'zeros_dim0_cast', (), [0], (), ident, {'dtype': torch.float64}),
        ('log_softmax', (S, S, S), (1, torch.float64,), 'kwarg_dtype_would_break_jit_loader', (True,)),
        ('unfold', (), (0, 1, 1), 'scalar', (), [0]),
        ('unfold', (S, S, S, S), (0, 3, 1), '4d_dim0_step1', (), [0]),
        ('unfold', (S, S, S, S), (1, 3, 1), '4d_dim1_step1', (), [0]),
        ('unfold', (S, S, S, S), (2, 3, 1), '4d_dim2_step1', (), [0]),
        ('unfold', (S, S, S, S), (3, 3, 1), '4d_dim3_step1', (), [0]),
        ('unfold', (S, S, S, S), (0, 3, 2), '4d_dim0_step2', (), [0]),
        ('unfold', (S, S, S, S), (1, 3, 2), '4d_dim1_step2', (), [0]),
        ('unfold', (S, S, S, S), (2, 3, 2), '4d_dim2_step2', (), [0]),
        ('unfold', (S, S, S, S), (3, 3, 2), '4d_dim3_step2', (), [0]),
        ('unfold', (S, S, S, S), (0, 4, 1), '4d_dim0_size4', (), [0]),
        ('unfold', (S, S, S, S), (1, 4, 1), '4d_dim1_size4', (), [0]),
        ('unfold', (S, S, S, S), (2, 4, 1), '4d_dim2_size4', (), [0]),
        ('unfold', (S, S, S, S), (3, 4, 1), '4d_dim3_size4', (), [0]),
        ('unfold', (M,), (0, 3, 1), '1d_step1', (), [0]),
        ('unfold', (M,), (0, 3, 2), '1d_step2', (), [0]),
        ('unfold', (M,), (0, 3, 3), '1d_step3', (), [0]),
        ('unfold', (1000,), (0, 3, 11), '1d_step_gt_size', (), [0]),
        ('unfold', (1000,), (0, 2, 27), '1d_step_gt_size2', (), [0]),
        ('unfold', (10, 10), (0, 1, 2), '2d_step_gt_size', (), [0]),
        ('unfold', (10, 10), (1, 2, 3), '2d_step_gt_size2', (), [0]),
        ('unfold', (10, 10), (1, 2, 2), '2d_step_ge_size2', (), [0]),
        ('unfold', (S, S, S), (2, 3, 2), 'lastdim', (), [0]),
        ('addmm', (S, M), ((S, S), (S, M)), '', (True, ['aten::add', 'aten::mm'])),
        ('addmm', (1,), ((S, S), (S, M)), 'broadcast_lhs', (True, ['aten::add', 'aten::mm'])),
        ('addmm', (S, M), ((S, S), (S, M)), 'coef', (True,), (), (), ident, {'beta': 0.2, 'alpha': 0.6}),
        ('addmm', (1,), ((S, S), (S, M)), 'broadcast_lhs_coef', (True,), (), (), ident, {'beta': 0.2, 'alpha': 0.6}),
        ('addmm', (), ((S, S), (S, M)), 'scalar_broadcast_lhs', (True, ['aten::add', 'aten::mm'])),
        ('addmm', (), ((S, S), (S, M)), 'scalar_broadcast_lhs_coef', (True,), (), (), ident, {'beta': 0.2, 'alpha': 0.6}),
        ('addbmm', (S, M), ((S, S, S), (S, S, M)),),
        ('addbmm', (1,), ((S, S, S), (S, S, M)), 'broadcast_lhs'),
        ('addbmm', (S, M), ((S, S, S), (S, S, M)), 'coef', (), (), (), ident, {'beta': 0.2, 'alpha': 0.6}),
        ('addbmm', (1,), ((S, S, S), (S, S, M)), 'broadcast_lhs_coef', (),
         (), (), ident, {'beta': 0.2, 'alpha': 0.6}),
        ('addbmm', (), ((S, S, S), (S, S, M)), 'scalar_broadcast_lhs'),
        ('addbmm', (), ((S, S, S), (S, S, M)), 'scalar_broadcast_lhs_coef', (), (), (), ident,
         {'beta': 0.2, 'alpha': 0.6}),
        ('baddbmm', (S, S, M), ((S, S, S), (S, S, M)),),
        ('baddbmm', (1,), ((S, S, S), (S, S, M)), 'broadcast_lhs'),
        ('baddbmm', (S, S, M), ((S, S, S), (S, S, M)), 'coef', (), (), (), ident, {'beta': 0.2, 'alpha': 0.6}),
        ('baddbmm', (1,), ((S, S, S), (S, S, M)), 'broadcast_lhs_coef', (),
         (), (), ident, {'beta': 0.2, 'alpha': 0.6}),
        ('baddbmm', (), ((S, S, S), (S, S, M)), 'scalar_broadcast_lhs'),
        ('baddbmm', (), ((S, S, S), (S, S, M)), 'scalar_broadcast_lhs_coef', (), (), (), ident,
         {'beta': 0.2, 'alpha': 0.6}),
        ('addmv', (S,), ((S, M), (M,)),),
        ('addmv', (1,), ((S, M), (M,)), 'broadcast_lhs'),
        ('addmv', (S,), ((S, M), (M,)), 'coef', (), (), (), ident, {'beta': 0.2, 'alpha': 0.6}),
        ('addmv', (1,), ((S, M), (M,)), 'broadcast_lhs_coef', (), (), (), ident, {'beta': 0.2, 'alpha': 0.6}),
        ('addmv', (), ((S, M), (M,)), 'scalar_broadcast_lhs'),
        ('addmv', (), ((S, M), (M,)), 'scalar_broadcast_lhs_coef', (), (), (), ident, {'beta': 0.2, 'alpha': 0.6}),
        ('addr', (S, M), ((S,), (M,)),),
        ('addr', (), ((S,), (M,)), 'broadcast_lhs'),
        ('addr', (S, M), ((S,), (M,)), 'coef', (), (), (), ident, {'beta': 0.2, 'alpha': 0.6}),
        ('addr', (), ((S,), (M,)), 'broadcast_lhs_coef', (), (), (), ident, {'beta': 0.2, 'alpha': 0.6}),
        ('dot', (L,), ((L,),), '', (True,)),
        ('mm', (S, M), ((M, S),), '', (True,)),
        ('bmm', (M, S, M), ((M, M, S),), '', (True,)),
        ('mv', (S, M), ((M,),), '', (True,)),
        ('ger', (S,), ((M,),)),
        ('matmul', (L,), ((L,),), '', (True,)),
        ('matmul', (S, M), ((M,),), "2d_1d", (True,)),
        ('matmul', (M,), ((M, S),), "1d_2d", (True,)),
        ('matmul', (S, M), ((M, S),), "2d_2d", (True,)),
        ('matmul', (S, S, M), ((M,),), "3d_1d", (True,)),
        ('matmul', (S, S, M), ((M, S),), "3d_2d", (True,)),
        ('matmul', (M,), ((S, M, S),), "1d_3d", (True,)),
        ('matmul', (S, M), ((S, M, S),), "2d_3d", (True,)),
        ('matmul', (S, S, M, M), ((S, S, M, S),), "4d_4d", (True,)),
        ('matmul', (S, S, M, M), ((M,),), "4d_1d", (True,)),
        ('matmul', (M,), ((S, S, M, S),), "1d_4d", (True,)),
        ('matrix_power', (S, S), [2], "n=2"),
        ('matrix_power', (S, S, S), [3], "n=3"),
        ('matrix_power', (S, S, S), [1], "n=1"),
        ('matrix_power', (S, S, S), [0], "n=0"),
        ('matrix_power', lambda: random_fullrank_matrix_distinct_singular_value(S), [-1], "n=-1", (),
         NO_ARGS, [skipCPUIfNoLapack, skipCUDAIfNoMagma]),
        ('matrix_power', lambda: random_fullrank_matrix_distinct_singular_value(S), [-3], "n=-3", (),
         NO_ARGS, [skipCPUIfNoLapack, skipCUDAIfNoMagma]),
        ('matrix_power', lambda: random_fullrank_matrix_distinct_singular_value(S, S), [-2], "n=-2", (),
         NO_ARGS, [skipCPUIfNoLapack, skipCUDAIfNoMagma]),
        ('mvlgamma', torch.empty(S,).uniform_(0.5, 1), [1], "p=1"),
        ('mvlgamma', torch.empty(S,).uniform_(1, 2), [2], "p=2"),
        ('mvlgamma', torch.empty(S, S).uniform_(1.5, 3), [3], "p=3"),
        ('mvlgamma', torch.empty(S, S).uniform_(2.5, 5), [5], "p=5"),
        ('addcmul', (S, S), ((S, S), (S, S)), '', (True,)),
        ('addcmul', (S, S), ((S, 1), (1, S)), 'broadcast_rhs', (True,)),
        ('addcmul', (1,), ((S, S, 1), (1, S)), 'broadcast_all', (True,)),
        ('addcmul', (S, S), ((S, S), (S, S)), 'scale', (True,), (), (), ident, {'value': 0.5}),
        ('addcmul', (S, S), ((S, 1), (1, S)), 'scale_broadcast_rhs', (True,), (), (), ident, {'value': 0.5}),
        ('addcmul', (1,), ((S, S, 1), (1, S)), 'scale_broadcast_all', (True,), (), (), ident, {'value': 0.5}),
        ('addcmul', (), ((), ()), 'scalar', (True,)),
        ('addcmul', (S, S), ((), ()), 'scalar_broadcast_rhs', (True,)),
        ('addcmul', (), ((S, S, 1), (1, S)), 'scalar_broadcast_lhs', (True,)),
        ('addcmul', (), ((), ()), 'scalar_scale', (True,), (), (), ident, {'value': 0.5}),
        ('addcmul', (S, S), ((), ()), 'scalar_scale_broadcast_rhs', (True,), (), (), ident, {'value': 0.5}),
        ('addcmul', (), ((S, S, 1), (1, S)), 'scalar_scale_broadcast_lhs', (True,), (), (), ident, {'value': 0.5}),
        ('addcdiv', (S, S), ((S, S), (S, S))),
        ('addcdiv', (S, S), ((S, 1), (1, S)), 'broadcast_rhs'),
        ('addcdiv', (1,), ((S, S, 1), (1, S)), 'broadcast_all'),
        ('addcdiv', (S, S), ((S, S), (S, S)), 'scale', (), (), (), ident, {'value': 0.5}),
        ('addcdiv', (S, S), ((S, 1), (1, S)), 'scale_broadcast_rhs', (), (), (), ident, {'value': 0.5}),
        ('addcdiv', (1,), ((S, S, 1), (1, S)), 'scale_broadcast_all', (), (), (), ident, {'value': 0.5}),
        ('addcdiv', (), ((), ()), 'scalar'),
        ('addcdiv', (S, S), ((), ()), 'scalar_broadcast_rhs'),
        ('addcdiv', (), ((S, S, 1), (1, S)), 'scalar_broadcast_lhs'),
        ('addcdiv', (), ((), ()), 'scalar_scale', (), (), (), ident, {'value': 0.5}),
        ('addcdiv', (S, S), ((), ()), 'scalar_scale_broadcast_rhs', (), (), (), ident, {'value': 0.5}),
        ('addcdiv', (), ((S, S, 1), (1, S)), 'scalar_scale_broadcast_lhs', (), (), (), ident, {'value': 0.5}),
        ('zero_', (S, S, S), NO_ARGS),
        ('zero_', (), NO_ARGS, 'scalar'),
        ('logaddexp', (S, S), ((S, S),)),
        ('logaddexp2', (S, S), ((S, S),)),
        ('logsumexp', (S, S), (1,), '', (True,)),
        ('logsumexp', (), (0,), 'scalar', (True,)),
        ('norm', (S, S), (), 'default'),
        ('norm', (S, S), (2,), '2'),
        ('norm', (S, S), (0,), '0'),
        ('norm', (S, S), (0.5,), '0_5'),
        ('norm', (S, S), (1,), '1'),
        ('norm', (S, S), (3,), '3'),
        ('norm', (S, S), (inf,), 'inf'),
        ('norm', (S, S), (-inf,), '-inf'),
        ('norm', (S, S), ('fro',), 'fro_default'),
        ('norm', (S, S), ('fro', [0, 1],), 'fro'),
        ('norm', (S, S), ('nuc',), 'nuc', (), NO_ARGS, [skipCPUIfNoLapack, skipCUDAIfNoMagma]),
        ('norm', (S, S, S), ('nuc', [1, 2]), 'nuc_batched', (), NO_ARGS, [skipCPUIfNoLapack, skipCUDAIfNoMagma]),
        ('norm', (S, S), (-1,), 'neg_1'),
        ('norm', (S, S), (-2,), 'neg_2'),
        ('norm', (S, S), (-0.5,), 'neg_0_5'),
        ('norm', (S, S), (-1.5,), 'neg_1_5'),
        ('norm', (S, S), (-2, 1,), 'neg_2_2_dim', (), [1]),
        ('norm', (S, S), (-1, 1,), 'neg_1_2_dim', (), [1]),
        ('norm', (S, S), (0, 1,), '0_2_dim', (), [1]),
        ('norm', (S, S), (1, 1,), '1_2_dim', (), [1]),
        ('norm', (S, S), (2, 1,), '2_2_dim', (), [1]),
        ('norm', (S, S), (3, 1,), '3_2_dim', (), [1]),
        ('norm', (S, S), (inf, 1,), 'inf_2_dim'),
        ('norm', torch.rand(S, S, S) + 5e-2, (1.5,), '1_5_default'),
        ('norm', (S, S, S), (2, 1), '2_dim', (), [1]),
        ('norm', (S, S, S), (3, 1), '3_dim', (), [1]),
        ('norm', torch.rand(S, S, S) + 5e-2, (1.5, 1), '1_5_dim', (), [1]),
        ('norm', (S, S, S), (2, 1, True), 'keepdim_2_dim', (), [1]),
        ('norm', (S, S, S), (3, 1, True), 'keepdim_3_dim', (), [1]),
        ('norm', torch.rand(S, S, S) + 5e-2, (1.5, 1, True), 'keepdim_1_5_dim', (), [1]),
        ('norm', (), (2, 0), '2_dim_scalar', (), [1]),
        ('norm', (), (3, 0), '3_dim_scalar', (), [1]),
        ('norm', (), (2, 0, True), 'keepdim_2_dim_scalar', (), [1]),
        ('norm', (), (3, 0, True), 'keepdim_3_dim_scalar', (), [1]),
        ('clone', (S, M, S), NO_ARGS),
        ('clone', (), NO_ARGS, 'scalar'),
        ('contiguous', (S, S), NO_ARGS, '', (True,)),
        ('contiguous', torch.randn(S, S).transpose(0, 1), NO_ARGS, 'not_contiguous', (True,)),
        ('dist', (S, S, S), ((S, S, S),)),
        ('dist', (S, S, S), ((S,),), 'broadcast_rhs'),
        ('dist', (S,), ((S, S, S),), 'broadcast_lhs'),
        ('dist', (S, 1, S), ((S, S),), 'broadcast_all'),
        ('dist', (), ((),), 'scalar'),
        ('dist', (S, S, S), ((),), 'scalar_broadcast_rhs'),
        ('dist', (), ((S, S, S),), 'scalar_broadcast_lhs'),
        ('dist', (S, S, S), ((S, S, S), 4), '4'),
        ('dist', (S, S, S), ((S,), 4), '4_broadcast_rhs'),
        ('dist', (S,), ((S, S, S), 4), '4_broadcast_lhs'),
        ('dist', (S, 1, S), ((S, S), 4), '4_broadcast_all'),
        ('dist', (), ((), 4), 'scalar_4'),
        ('dist', (S, S, S), ((), 4), 'scalar_4_broadcast_rhs'),
        ('dist', (), ((S, S, S), 4), 'scalar_4_broadcast_lhs'),
        ('diag', (M, M), NO_ARGS, '2d'),
        ('diag', (3, 5), NO_ARGS, '2d_wide'),
        ('diag', (3, 5), (2,), '2d_wide_pos'),
        ('diag', (3, 5), (-2,), '2d_wide_neg'),
        ('diag', (5, 3), NO_ARGS, '2d_tall'),
        ('diag', (5, 3), (2,), '2d_tall_pos'),
        ('diag', (5, 3), (-2,), '2d_tall_neg'),
        ('diag', (M,), NO_ARGS, '1d'),
        ('diag', (M, M), (1,), '2d_1'),
        ('diag', (M, M), (2,), '2d_2'),
        ('diag_embed', (S, S), NO_ARGS),
        ('diagonal', (M, M), NO_ARGS, '2d'),
        ('diagonal', (3, 5), NO_ARGS, '2d_wide'),
        ('diagonal', (3, 5), (2,), '2d_wide_pos'),
        ('diagonal', (3, 5), (-2,), '2d_wide_neg'),
        ('diagonal', (5, 3), NO_ARGS, '2d_tall'),
        ('diagonal', (5, 3), (2,), '2d_tall_pos'),
        ('diagonal', (5, 3), (-2,), '2d_tall_neg'),
        ('diagonal', (M, M), (1,), '2d_1'),
        ('diagonal', (M, M), (2,), '2d_2'),
        ('diagonal', (M, M, M), (1, 1, 2), '3d_1'),
        ('diagonal', (M, M, M), (2, 0, 1), '3d_2'),
        ('diagonal', (M, M, M), (-2, 0, 1), '3d_3'),
        ('tril', (M, M), NO_ARGS),
        ('tril', (M, M), (2,), 'idx'),
        ('tril', (S, M, M), NO_ARGS, 'batched'),
        ('tril', (S, M, M), (2,), 'batched_idx'),
        ('tril', (3, 3, S, S), NO_ARGS, 'more_batched'),
        ('triu', (M, M), NO_ARGS),
        ('triu', (M, M), (2,), 'idx'),
        ('triu', (S, M, M), NO_ARGS, 'batched'),
        ('triu', (S, M, M), (2,), 'batched_idx'),
        ('triu', (3, 3, S, S), NO_ARGS, 'more_batched'),
        ('trace', (M, M), NO_ARGS),
        ('cross', (S, 3), ((S, 3),)),
        ('cross', (S, 3, S), ((S, 3, S), 1), 'dim'),
        ('index_select', (S, S, S), (0, index_variable(2, S)), 'dim', (), [0]),
        ('index_select', (), (0, torch.tensor([0], dtype=torch.int64)), 'scalar_mixed_dim', (), [0]),
        ('index_select', (), (0, torch.tensor(0, dtype=torch.int64)), 'scalar_dim', (), [0]),
        ('index_add', (S, S), (0, index_variable(2, S), (2, S)), 'dim', (), [0]),
        ('index_add', (), (0, torch.tensor([0], dtype=torch.int64), (1,)), 'scalar_input_dim', (), [0]),
        ('index_add', (), (0, torch.tensor(0, dtype=torch.int64), ()), 'scalar_all_dim', (), [0]),
        ('index_add', (S, S), (0, index_variable(2, S), (2, S)), 'alert_nondeterministic', (), [0],
            [expectedAlertNondeterministic('index_add_cuda_', 'cuda')]),
        ('index_copy', (S, S), (0, index_perm_variable(2, S), (2, S)), 'dim', (), [0]),
        ('index_copy', (), (0, torch.tensor([0], dtype=torch.int64), (1,)), 'scalar_input_dim', (), [0]),
        ('index_copy', (), (0, torch.tensor(0, dtype=torch.int64), ()), 'scalar_all_dim', (), [0]),
        ('index_fill', (S, S), (0, index_variable(2, S), 2), 'dim', (), [0]),
        ('index_fill', (S, S), (0, index_variable(2, S), ()), 'variable_dim', (), [0]),
        ('index_fill', (S, S), (0, torch.tensor(0, dtype=torch.int64), 2), 'scalar_index_dim', (), [0]),
        ('index_fill', (), (0, torch.tensor([0], dtype=torch.int64), 2), 'scalar_input_dim', (), [0]),
        ('index_fill', (), (0, torch.tensor(0, dtype=torch.int64), 2), 'scalar_both_dim', (), [0]),
        ('inverse', lambda: random_fullrank_matrix_distinct_singular_value(S),
            NO_ARGS, '', (), NO_ARGS, [skipCPUIfNoLapack, skipCUDAIfNoMagma]),
        ('inverse', lambda: random_fullrank_matrix_distinct_singular_value(S, 2, 3),
         NO_ARGS, 'batched', (), NO_ARGS, [skipCPUIfNoLapack, skipCUDAIfNoMagma]),
        ('det', (S, S), NO_ARGS, '', (), NO_ARGS, [skipCPUIfNoLapack, skipCUDAIfNoMagma]),
        ('det', (1, 1), NO_ARGS, '1x1', (), NO_ARGS, [skipCPUIfNoLapack, skipCUDAIfNoMagma]),
        ('det', lambda: random_symmetric_matrix(S), NO_ARGS, 'symmetric', (), NO_ARGS, [skipCPUIfNoLapack, skipCUDAIfNoMagma]),
        ('det', lambda: random_symmetric_psd_matrix(S),
            NO_ARGS, 'symmetric_psd', (), NO_ARGS, [skipCPUIfNoLapack, skipCUDAIfNoMagma]),
        ('det', lambda: random_symmetric_pd_matrix(S),
            NO_ARGS, 'symmetric_pd', (), NO_ARGS, [skipCPUIfNoLapack, skipCUDAIfNoMagma]),
        ('det', lambda: random_square_matrix_of_rank(S, S - 2),
            NO_ARGS, 'dim2_null', (), NO_ARGS, [skipCPUIfNoLapack, skipCUDAIfNoMagma]),
        ('det', lambda: random_square_matrix_of_rank(S, 1), NO_ARGS, 'rank1', (), NO_ARGS, [skipCPUIfNoLapack, skipCUDAIfNoMagma]),
        ('det', lambda: random_square_matrix_of_rank(S, 2), NO_ARGS, 'rank2', (), NO_ARGS, [skipCPUIfNoLapack, skipCUDAIfNoMagma]),
        ('det', lambda: random_fullrank_matrix_distinct_singular_value(S), NO_ARGS,
         'distinct_singular_values', (), NO_ARGS, [skipCPUIfNoLapack, skipCUDAIfNoMagma]),
        ('det', (3, 3, S, S), NO_ARGS, 'batched', (), NO_ARGS, [skipCPUIfNoLapack, skipCUDAIfNoMagma]),
        ('det', (3, 3, 1, 1), NO_ARGS, 'batched_1x1', (), NO_ARGS, [skipCPUIfNoLapack, skipCUDAIfNoMagma]),
        ('det', lambda: random_symmetric_matrix(S, 3),
            NO_ARGS, 'batched_symmetric', (), NO_ARGS, [skipCPUIfNoLapack, skipCUDAIfNoMagma]),
        ('det', lambda: random_symmetric_psd_matrix(S, 3),
            NO_ARGS, 'batched_symmetric_psd', (), NO_ARGS, [skipCPUIfNoLapack, skipCUDAIfNoMagma]),
        ('det', lambda: random_symmetric_pd_matrix(S, 3),
            NO_ARGS, 'batched_symmetric_pd', (), NO_ARGS, [skipCPUIfNoLapack, skipCUDAIfNoMagma]),
        ('det', lambda: random_fullrank_matrix_distinct_singular_value(S, 3, 3), NO_ARGS,
         'batched_distinct_singular_values', (), NO_ARGS, [skipCPUIfNoLapack, skipCUDAIfNoMagma]),
        # For `logdet` and `slogdet`, the function at det=0 is not smooth.
        # We need to exclude tests with det=0 (e.g. dim2_null, rank1, rank2) and use
        # `make_nonzero_det` to make the random matrices have nonzero det. For
        # `logdet`, we also set `make_nonzero_det(matrix, sign=1)` to make the
        # matrix have positive det.
        ('logdet', lambda: make_nonzero_det(torch.randn(S, S), 1),
            NO_ARGS, '', (), NO_ARGS, [skipCPUIfNoLapack, skipCUDAIfNoMagma]),
        ('logdet', lambda: make_nonzero_det(torch.randn(1, 1), 1),
            NO_ARGS, '1x1', (), NO_ARGS, [skipCPUIfNoLapack, skipCUDAIfNoMagma]),
        ('logdet', lambda: make_nonzero_det(random_symmetric_matrix(S), 1), NO_ARGS,
         'symmetric', (), NO_ARGS, [skipCPUIfNoLapack, skipCUDAIfNoMagma]),
        ('logdet', lambda: make_nonzero_det(random_symmetric_pd_matrix(S), 1), NO_ARGS,
         'symmetric_pd', (), NO_ARGS, [skipCPUIfNoLapack, skipCUDAIfNoMagma]),
        ('logdet', lambda: make_nonzero_det(random_fullrank_matrix_distinct_singular_value(S), 1, 0), NO_ARGS,
         'distinct_singular_values', (), NO_ARGS, [skipCPUIfNoLapack, skipCUDAIfNoMagma]),
        ('logdet', lambda: make_nonzero_det(torch.randn(3, 3, S, S), 1),
            NO_ARGS, 'batched', (), NO_ARGS, [skipCPUIfNoLapack, skipCUDAIfNoMagma]),
        ('logdet', lambda: make_nonzero_det(torch.randn(3, 3, 1, 1), 1),
            NO_ARGS, 'batched_1x1', (), NO_ARGS, [skipCPUIfNoLapack, skipCUDAIfNoMagma]),
        ('logdet', lambda: make_nonzero_det(random_symmetric_matrix(S, 3), 1), NO_ARGS,
         'batched_symmetric', (), NO_ARGS, [skipCPUIfNoLapack, skipCUDAIfNoMagma]),
        ('logdet', lambda: make_nonzero_det(random_symmetric_pd_matrix(S, 3), 1), NO_ARGS,
         'batched_symmetric_pd', (), NO_ARGS, [skipCPUIfNoLapack, skipCUDAIfNoMagma]),
        ('logdet', lambda: make_nonzero_det(random_fullrank_matrix_distinct_singular_value(S, 3), 1, 0), NO_ARGS,
         'batched_distinct_singular_values', (), NO_ARGS, [skipCPUIfNoLapack, skipCUDAIfNoMagma]),
        ('slogdet', lambda: make_nonzero_det(torch.randn(1, 1), 1), NO_ARGS,
         '1x1_pos_det', (), NO_ARGS, [skipCPUIfNoLapack, skipCUDAIfNoMagma], itemgetter(1)),
        ('slogdet', lambda: make_nonzero_det(torch.randn(1, 1), -1), NO_ARGS,
         '1x1_neg_det', (), NO_ARGS, [skipCPUIfNoLapack, skipCUDAIfNoMagma], itemgetter(1)),
        ('slogdet', lambda: make_nonzero_det(torch.randn(S, S), 1), NO_ARGS,
         'pos_det', (), NO_ARGS, [skipCPUIfNoLapack, skipCUDAIfNoMagma], itemgetter(1)),
        ('slogdet', lambda: make_nonzero_det(torch.randn(S, S), -1), NO_ARGS,
         'neg_det', (), NO_ARGS, [skipCPUIfNoLapack, skipCUDAIfNoMagma], itemgetter(1)),
        ('slogdet', lambda: make_nonzero_det(random_symmetric_matrix(S)), NO_ARGS,
         'symmetric', (), NO_ARGS, [skipCPUIfNoLapack, skipCUDAIfNoMagma], itemgetter(1)),
        ('slogdet', lambda: random_symmetric_pd_matrix(S), NO_ARGS,
         'symmetric_pd', (), NO_ARGS, [skipCPUIfNoLapack, skipCUDAIfNoMagma], itemgetter(1)),
        ('slogdet', lambda: random_fullrank_matrix_distinct_singular_value(S), NO_ARGS,
         'distinct_singular_values', (), NO_ARGS, [skipCPUIfNoLapack, skipCUDAIfNoMagma], itemgetter(1)),
        ('slogdet', lambda: make_nonzero_det(torch.randn(3, 3, 1, 1), -1), NO_ARGS,
         'batched_1x1_neg_det', (), NO_ARGS, [skipCPUIfNoLapack, skipCUDAIfNoMagma], itemgetter(1)),
        ('slogdet', lambda: make_nonzero_det(torch.randn(3, 3, S, S), 1), NO_ARGS,
         'batched_pos_det', (), NO_ARGS, [skipCPUIfNoLapack, skipCUDAIfNoMagma], itemgetter(1)),
        ('slogdet', lambda: make_nonzero_det(random_symmetric_matrix(S, 3)), NO_ARGS,
         'batched_symmetric', (), NO_ARGS, [skipCPUIfNoLapack, skipCUDAIfNoMagma], itemgetter(1)),
        ('slogdet', lambda: random_symmetric_pd_matrix(S, 3), NO_ARGS,
         'batched_symmetric_pd', (), NO_ARGS, [skipCPUIfNoLapack, skipCUDAIfNoMagma], itemgetter(1)),
        ('slogdet', lambda: random_fullrank_matrix_distinct_singular_value(S, 3), NO_ARGS,
         'batched_distinct_singular_values', (), NO_ARGS, [skipCPUIfNoLapack, skipCUDAIfNoMagma], itemgetter(1)),
        ('svd', lambda: random_fullrank_matrix_distinct_singular_value(S),
            NO_ARGS, '', (), NO_ARGS, [skipCPUIfNoLapack, skipCUDAIfNoMagma]),
        ('svd', lambda: random_fullrank_matrix_distinct_singular_value(S)[:(S - 2)], NO_ARGS,
         'wide', (), NO_ARGS, [skipCPUIfNoLapack, skipCUDAIfNoMagma]),
        ('svd', lambda: random_fullrank_matrix_distinct_singular_value(S)[:, :(S - 2)], NO_ARGS,
         'tall', (), NO_ARGS, [skipCPUIfNoLapack, skipCUDAIfNoMagma]),
        ('svd', lambda: random_fullrank_matrix_distinct_singular_value(S)[:(S - 2)], (False,),
         'wide_all', (), NO_ARGS, [skipCPUIfNoLapack, skipCUDAIfNoMagma], lambda usv: (usv[0], usv[1], usv[2][:, :(S - 2)])),
        ('svd', lambda: random_fullrank_matrix_distinct_singular_value(S)[:, :(S - 2)], (False,),
         'tall_all', (), NO_ARGS, [skipCPUIfNoLapack, skipCUDAIfNoMagma], lambda usv: (usv[0][:, :(S - 2)], usv[1], usv[2])),
        ('svd', lambda: random_fullrank_matrix_distinct_singular_value(M), NO_ARGS,
         'large', (), NO_ARGS, [skipCPUIfNoLapack, skipCUDAIfNoMagma]),
        ('svd', lambda: random_fullrank_matrix_distinct_singular_value(S, 3), NO_ARGS,
         'batched', (), NO_ARGS, [skipCPUIfNoLapack, skipCUDAIfNoMagma]),
        ('svd', lambda: random_fullrank_matrix_distinct_singular_value(S, 3)[..., :(S - 2), :], NO_ARGS,
         'wide_batched', (), NO_ARGS, [skipCPUIfNoLapack, skipCUDAIfNoMagma]),
        ('svd', lambda: random_fullrank_matrix_distinct_singular_value(S, 3)[..., :, :(S - 2)], NO_ARGS,
         'tall_batched', (), NO_ARGS, [skipCPUIfNoLapack, skipCUDAIfNoMagma]),
        ('svd', lambda: random_fullrank_matrix_distinct_singular_value(S, 3, 3)[..., :(S - 2), :], (False,),
         'wide_all_batched', (), NO_ARGS,
         [skipCPUIfNoLapack, skipCUDAIfNoMagma], lambda usv: (usv[0], usv[1], usv[2][..., :, :(S - 2)])),
        ('svd', lambda: random_fullrank_matrix_distinct_singular_value(S, 3, 3)[..., :, :(S - 2)], (False,),
         'tall_all_batched', (), NO_ARGS, [skipCPUIfNoLapack, skipCUDAIfNoMagma],
         lambda usv: (usv[0][..., :, :(S - 2)], usv[1], usv[2])),
        ('qr', (S, S), (False,), 'square_single', (), NO_ARGS, [skipCPUIfNoLapack, skipCUDAIfNoMagma]),
        ('qr', (S, S - 2), (True,), 'tall_single' , (), NO_ARGS, [skipCPUIfNoLapack, skipCUDAIfNoMagma]),
        ('qr', (3, S, S), (False,), 'square_batched', (), NO_ARGS, [skipCPUIfNoLapack, skipCUDAIfNoMagma]),
        ('qr', (3, S, S - 2), (True,), 'tall_batched', (), NO_ARGS, [skipCPUIfNoLapack, skipCUDAIfNoMagma]),
        ('qr', (3, 2, S, S), (False,), 'square_many_batched', (), NO_ARGS, [skipCPUIfNoLapack, skipCUDAIfNoMagma]),
        ('qr', (3, 2, S, S - 2), (True,), 'tall_many_batched', (), NO_ARGS, [skipCPUIfNoLapack, skipCUDAIfNoMagma]),
        ('solve', (S, S), (random_fullrank_matrix_distinct_singular_value(
            S, silent=True),), '', (), NO_ARGS, [skipCPUIfNoLapack, skipCUDAIfNoMagma]),
        ('solve', (S, S, S), (random_fullrank_matrix_distinct_singular_value(S, S, silent=True),),
         'batched', (), NO_ARGS, [skipCPUIfNoLapack, skipCUDAIfNoMagma]),
        ('solve', (2, 3, S, S), (random_fullrank_matrix_distinct_singular_value(S, 2, 3, silent=True),),
         'batched_dims', (), NO_ARGS, [skipCPUIfNoLapack, skipCUDAIfNoMagma]),
        ('solve', (2, 2, S, S), (random_fullrank_matrix_distinct_singular_value(S, 1, silent=True),),
         'batched_broadcast_A', (), NO_ARGS, [skipCPUIfNoLapack, skipCUDAIfNoMagma]),
        ('solve', (1, S, S), (random_fullrank_matrix_distinct_singular_value(S, 2, 2, silent=True),),
         'batched_broadcast_b', (), NO_ARGS, [skipCPUIfNoLapack, skipCUDAIfNoMagma]),
        ('fill_', (S, S, S), (1,), 'number'),
        ('fill_', (), (1,), 'number_scalar'),
        ('fill_', (S, S, S), ((),), 'variable'),
        ('eq_', (S, S, S), ((S, S, S),)),
        ('eq_', (S, S, S), ((1,),), 'broadcast_rhs'),
        ('eq_', (), ((),), 'scalar'),
        ('eq_', (S, S, S), ((),), 'scalar_broadcast_rhs'),
        ('ne_', (S, S, S), ((S, S, S),)),
        ('ne_', (S, S, S), ((1,),), 'broadcast_rhs'),
        ('ne_', (), ((),), 'scalar'),
        ('ne_', (S, S, S), ((),), 'scalar_broadcast_rhs'),
        ('gt_', (S, S, S), ((S, S, S),)),
        ('gt_', (S, S, S), ((1,),), 'broadcast_rhs'),
        ('gt_', (), ((),), 'scalar'),
        ('gt_', (S, S, S), ((),), 'scalar_broadcast_rhs'),
        ('ge_', (S, S, S), ((S, S, S),)),
        ('ge_', (S, S, S), ((1,),), 'broadcast_rhs'),
        ('ge_', (), ((),), 'scalar'),
        ('ge_', (S, S, S), ((),), 'scalar_broadcast_rhs'),
        ('lt_', (S, S, S), ((S, S, S),)),
        ('lt_', (S, S, S), ((1,),), 'broadcast_rhs'),
        ('lt_', (), ((),), 'scalar'),
        ('lt_', (S, S, S), ((),), 'scalar_broadcast_rhs'),
        ('le_', (S, S, S), ((S, S, S),)),
        ('le_', (S, S, S), ((1,),), 'broadcast_rhs'),
        ('le_', (), ((),), 'scalar'),
        ('le_', (S, S, S), ((),), 'scalar_broadcast_rhs'),
        ('eq_', (S, S, S), (0,), 'pyscalar'),
        ('ne_', (S, S, S), (0,), 'pyscalar'),
        ('gt_', (S, S, S), (0,), 'pyscalar'),
        ('ge_', (S, S, S), (0,), 'pyscalar'),
        ('le_', (S, S, S), (0,), 'pyscalar'),
        ('lt_', (), (0,), 'pyscalar'),
        ('eq_', (), (0,), 'pyscalar_scalar'),
        ('ne_', (), (0,), 'pyscalar_scalar'),
        ('gt_', (), (0,), 'pyscalar_scalar'),
        ('ge_', (), (0,), 'pyscalar_scalar'),
        ('lt_', (), (0,), 'pyscalar_scalar'),
        ('le_', (), (0,), 'pyscalar_scalar'),
        ('permute', (1, 2, 3, 4), (0, 2, 3, 1), '', (True,)),
        ('permute', (1, 2, 3, 4), (0, -2, -1, 1), 'neg_dim', (True,)),
        ('permute', (), (dont_convert(()),), 'scalar', (True,)),
        ('select', (S, S, S), (1, 2), 'dim', (), [0]),
        ('select', (S, S, S), (1, -1), 'wrap_dim', (), [0]),
        ('select', (S,), (0, 2), '1d'),
        ('narrow', (S, S, S), (1, 2, 2), 'dim', (), [0]),
        ('narrow', (S, S, S), (1, 0, 0), 'empty_dim', (), [0]),
        ('squeeze', (S, 1, S, 1), NO_ARGS, '', (True,)),
        ('squeeze', (1, 1, 1, 1), NO_ARGS, 'input_sizes_are_ones', (True,)),
        ('squeeze', (S, 1, S, 1), (1,), '1_dim', (True,), [0]),
        ('squeeze', (S, 1, S, 1), (2,), 'not_1_dim', (True,), [0]),
        ('squeeze', (), (0,), 'scalar', (True,), [0]),
        ('unsqueeze', (S, S, S), (0,), 'first', (True,), [0]),
        ('unsqueeze', (S, S, S), (1,), 'middle', (True,), [0]),
        ('unsqueeze', (S, S, S), (3,), 'last', (True,), [0]),
        ('unsqueeze', (), (0,), 'scalar', (True,), [0]),
        ('chunk', (S, S, S), (2,), '', (True, 'prim::ConstantChunk')),
        ('chunk', (S, S, S), (S, 1), 'dim', (True, 'prim::ConstantChunk'), [1]),
        ('split', (S, S, S), (2,), '', (True,)),
        ('split', (S, S, S), (S, 1), 'dim', (True,), [1]),
        ('split', (S, S, S), ([int(S / 3), S - int(S / 3) * 2, int(S / 3)],), 'size_list',
            (True, 'aten::split_with_sizes')),
        ('split', (S, S, S), ([int(S / 2), S - int(S / 2) * 2, int(S / 2)], 2), 'size_list_dim',
            (True, 'aten::split_with_sizes'), [1]),
        ('split_with_sizes', (S, S, S), ([int(S / 3), S - int(S / 3) * 2, int(S / 3)],), '', (True,)),
        ('split_with_sizes', (S, S, S), ([int(S / 3), S - int(S / 3), 0],), 'size_0', (True, )),
        ('split_with_sizes', (S, S, S), ([int(S / 3), S - int(S / 3) * 2, int(S / 3)],), 'dim', (True, ), [1]),
        ('gather', (M, S), (0, gather_variable((S, S), 1, M, True)), 'dim0', (), [0]),
        ('gather', (M, S), (1, gather_variable((M, S // 2), 0, S, True)), 'dim1', (), [0]),
        ('gather', (), (0, torch.tensor([0], dtype=torch.int64)), 'scalar_input', (), [0]),
        ('gather', (S,), (0, torch.tensor(0, dtype=torch.int64)), 'scalar_index', (), [0]),
        ('gather', (), (0, torch.tensor(0, dtype=torch.int64)), 'scalar_both', (), [0]),
        ('scatter', (M, S), (0, gather_variable((S, S), 1, M), (S, S)), 'dim0', (), [0]),
        ('scatter', (M, S), (1, gather_variable((M, S // 2), 0, S), (M, S // 2)), 'dim1', (), [0]),
        ('scatter', (), (0, torch.tensor(0, dtype=torch.int64), ()), 'scalartensor_all_dim0', (), [0]),
        ('scatter', (), (0, torch.tensor(0, dtype=torch.int64), 2.5), 'scalar_all_dim0', (), [0]),
        ('scatter_add', (M, S), (0, gather_variable((S, S), 1, M), (S, S)), 'dim0', (), [0]),
        ('scatter_add', (M, S), (1, gather_variable((M, S // 2), 0, S), (M, S // 2)), 'dim1', (), [0]),
        ('scatter_add', (), (0, torch.tensor(0, dtype=torch.int64), ()), 'scalar_all_dim0', (), [0]),
        ('scatter_add', (M, S), (0, gather_variable((S, S), 1, M), (S, S)), 'alert_nondeterministic', (), [0],
            [expectedAlertNondeterministic('scatter_add_cuda_kernel', 'cuda')]),
        ('masked_select', (M, M), (mask_not_all_zeros((M, M)),)),
        ('masked_select', (M, M), (mask_not_all_zeros((M,)),), 'broadcast_rhs'),
        ('masked_select', (M,), (mask_not_all_zeros((M, M)),), 'broadcast_lhs'),
        ('masked_select', (M, 1, M), (mask_not_all_zeros((M, M)),),
         'broadcast_all'),
        ('masked_select', (), (torch.tensor(1, dtype=torch.bool),), 'scalar'),
        ('masked_select', (M, M), (torch.tensor(1, dtype=torch.bool),), 'scalar_broadcast_rhs'),
        ('masked_select', (), (mask_not_all_zeros((M, M)),), 'scalar_broadcast_lhs'),
        ('masked_fill', (M, M), (torch.BoolTensor(M, M).bernoulli_(), 10)),
        ('masked_fill', (M, M), (torch.BoolTensor(M, M).bernoulli_(), ()), 'tensor'),
        ('masked_fill', (M,), (torch.BoolTensor(M, M).bernoulli_(), 10), 'broadcast_lhs'),
        ('masked_fill', (M, M), (torch.BoolTensor(M,).bernoulli_(), 10), 'broadcast_rhs'),
        ('masked_fill', (), (torch.tensor(0, dtype=torch.bool).bernoulli_(), 10), 'scalar'),
        ('masked_fill', (), (torch.tensor(0, dtype=torch.bool).bernoulli_(), ()),
         'scalar_variable'),
        ('masked_fill', (M, M), (torch.tensor(0, dtype=torch.bool).bernoulli_(), 10),
         'scalar_broadcast_rhs'),
        ('masked_scatter', (M, M), (torch.BoolTensor(M, M).bernoulli_(), (M, M))),
        ('masked_scatter', (M,), (torch.BoolTensor(M, M).bernoulli_(), (M, M)),
         'broadcast_lhs'),
        ('masked_scatter', (M, M), (torch.BoolTensor(M,).bernoulli_(), (M, M)),
         'broadcast_rhs'),
        ('masked_scatter', (M, M), (bernoulli_scalar(), (M, M)), 'scalar'),
        ('masked_scatter', (M, M), (bernoulli_scalar(), (M, M)),
         'scalar_broadcast_rhs'),
        ('resize_', (S, S, S), (torch.Size([S * S, S])), 'fewer_dims'),
        ('resize_', (), (dont_convert(()),), 'scalar'),
        ('resize_', (), (torch.Size([1, 1, 1])), 'scalar_to_dims'),
        ('resize_as_', (), (non_differentiable(torch.tensor(5.)),), 'scalar'),
        ('resize_as_', (), (non_differentiable(torch.randn((1, 1, 1))),), 'scalar_to_dims'),
        ('resize_as_', (S, S, S), (non_differentiable(torch.randn(S * S, S)),)),
        ('sort', (S, M, S), NO_ARGS),
        ('sort', (S, M, S), (1,), 'dim'),
        ('sort', (S, M, S), (1, True), 'dim_desc'),
        ('sort', (), NO_ARGS, 'scalar'),
        ('sort', (), (0,), 'dim_scalar'),
        ('sort', (), (0, True), 'dim_desc_scalar'),
        ('topk', (S, M, S), (3,)),
        ('topk', (S, M, S), (3, 1), 'dim', (), [1]),
        ('topk', (S, M, S), (3, 1, True), 'dim_desc', (), [1]),
        ('topk', (S, M, S), (3, 1, True, True), 'dim_desc_sort', (), [1]),
        ('topk', (), (1,), 'scalar'),
        ('topk', (), (1, 0), 'dim_scalar', (), [1]),
        ('topk', (), (1, 0, True), 'dim_desc_scalar', (), [1]),
        ('topk', (), (1, 0, True, True), 'dim_desc_sort_scalar', (), [1]),
        ('take', (S, S, S), (torch.LongTensor([[-3, 2], [20, 2]]),)),
        ('take', (S, S, S), (torch.tensor(0, dtype=torch.int64),), 'scalar_index'),
        ('take', (), (torch.LongTensor([0]),), 'scalar_data'),
        ('take', (), (torch.tensor(0, dtype=torch.int64),), 'scalar_both'),
        ('where', (M, M), (mask_not_all_zeros((M, M)), (M, M)), '', (True,)),
        ('where', (M, 1, M), (mask_not_all_zeros((M, M)), (M, M, 1)), 'broadcast_all', (True,)),
        ('where', (), (bernoulli_scalar(), ()), 'scalar', (True,)),
        ('where', (M, 1, M), (bernoulli_scalar(), (M, M, 1)), 'scalar_broadcast_mask', (True,)),
        ('where', (), (mask_not_all_zeros((M, M)), ()), 'scalar_broadcast_non_mask', (True,)),
        ('__getitem__', torch.randn(S, S, S), (dont_convert([1, 2]),)),
        ('__getitem__', torch.randn(S, S, S), (slice(0, 3),), 'slice'),
        ('__getitem__', torch.randn(S, S, S), (dont_convert([slice(0, 3), 1]),), 'slice_index'),
        ('__getitem__', torch.randn(S, S, S), (dont_convert([[0, 2, 3], [1, 3, 3], [0, 0, 2]]),), 'adv_index'),
        ('__getitem__', torch.randn(S, S, S), (dont_convert([[0, 0, 3], [1, 1, 3], [0, 0, 2]]),), 'adv_index_dup'),
        ('__getitem__', torch.randn(S, S, S), (dont_convert([slice(None), slice(None), [0, 3]]),), 'adv_index_end'),
        ('__getitem__', torch.randn(S, S, S), (dont_convert([slice(None), [0, 3], slice(None)]),), 'adv_index_mid'),
        ('__getitem__', torch.randn(S, S, S), (dont_convert([[0, 3], slice(None), slice(None)]),), 'adv_index_beg'),
        ('__getitem__', torch.randn(S, S, S), (dont_convert([[0, 3], [1, 2], slice(None)]),), 'adv_index_comb'),
        ('__getitem__', torch.randn(S, S, S), (dont_convert([[0, 3], ]),), 'adv_index_sub'),
        ('__getitem__', torch.randn(S, S, S), (dont_convert([[0, 3], slice(None)]),), 'adv_index_sub_2'),
        ('__getitem__', torch.randn(S, S, S), (dont_convert([[0, 3], Ellipsis]),), 'adv_index_sub_3'),
        ('__getitem__', torch.randn(S, S, S), (dont_convert([[0, 2, 3], [1, 3, 3],
                                                             torch.LongTensor([0, 0, 2])]),), 'adv_index_var'),
        ('to_sparse', (S, S), (), '', (), (), [], lambda x: x.to_dense()),
    ]

def create_input(call_args, requires_grad=True, non_contiguous=False, call_kwargs=None, dtype=torch.double, device=None):
    if not isinstance(call_args, tuple):
        call_args = (call_args,)

    def map_arg(arg):
        def maybe_non_contig(tensor):
            return tensor if not non_contiguous else make_non_contiguous(tensor)

        if isinstance(arg, torch.Size) or isinstance(arg, dont_convert):
            return arg
        elif isinstance(arg, tuple) and len(arg) == 0:
            var = torch.randn((), dtype=dtype, device=device)
            var.requires_grad = requires_grad
            return var
        elif isinstance(arg, tuple) and not isinstance(arg[0], torch.Tensor):
            return Variable(maybe_non_contig(torch.randn(*arg, dtype=dtype, device=device)), requires_grad=requires_grad)
        # double check casting
        elif isinstance(arg, non_differentiable):
            if isinstance(arg.tensor, torch.Tensor):
                return maybe_non_contig(arg.tensor.to(device=device))
            return maybe_non_contig(arg.tensor.to(device=device))
        elif isinstance(arg, torch.Tensor):
            if arg.dtype == torch.float:
                arg = arg.double()
            if arg.dtype == torch.cfloat:
                arg = arg.to(torch.cdouble)
            if arg.is_complex() != dtype.is_complex:
                raise RuntimeError("User provided tensor is real for a test that runs with complex dtype, ",
                                   "which is not supported for now")
            # NOTE: We do clone() after detach() here because we need to be able to change size/storage of v afterwards
            v = maybe_non_contig(arg).detach().to(device=device).clone()
            v.requires_grad = requires_grad and (v.is_floating_point() or v.is_complex())
            return v
        elif callable(arg):
            return map_arg(arg())
        else:
            return arg
    args_out = tuple(map_arg(arg) for arg in call_args)
    kwargs_out = {k: map_arg(v) for k, v in call_kwargs.items()} if call_kwargs else {}
    return args_out, kwargs_out


def _compare_trilu_indices(
        self, row, col, offset=0, dtype=torch.long, device='cpu'):
    if row == 0 or col == 0:
        # have to handle this separately as tril and triu does not take
        # empty matrix as input
        self.assertEqual(
            torch.empty(0, 2, dtype=dtype, device=device).transpose(0, 1),
            torch.tril_indices(row, col, offset, dtype=dtype, device=device))

        self.assertEqual(
            torch.empty(0, 2, dtype=dtype, device=device).transpose(0, 1),
            torch.triu_indices(row, col, offset, dtype=dtype, device=device))

    else:
        # TODO(#38095): Replace assertEqualIgnoreType. See issue #38095
        self.assertEqualIgnoreType(
            torch.ones(row, col, device='cpu')
                 .tril(offset).nonzero().to(dtype).transpose(0, 1),
            torch.tril_indices(row, col, offset, dtype=dtype, device=device))

        # TODO(#38095): Replace assertEqualIgnoreType. See issue #38095
        self.assertEqualIgnoreType(
            torch.ones(row, col, device='cpu')
                 .tril(offset).nonzero().to(dtype).transpose(0, 1),
            torch.tril_indices(row, col, offset, dtype=dtype, device=device))


def _compare_large_trilu_indices(
        self, row, col, offset=0, dtype=torch.long, device='cpu'):
    l = torch.ones(row, col, dtype=dtype, device='cpu').tril(offset) \
             .nonzero()[-100:-1, :].transpose(0, 1).to(device)
    torch.cuda.empty_cache()

    r = torch.tril_indices(
        row, col, offset, dtype=dtype, device=device)[:, -100:-1]
    self.assertEqual(l, r)
    torch.cuda.empty_cache()

    l = torch.ones(row, col, dtype=dtype, device='cpu').triu(offset) \
             .nonzero()[-100:-1, :].transpose(0, 1).to(device)
    torch.cuda.empty_cache()

    r = torch.triu_indices(
        row, col, offset, dtype=dtype, device=device)[:, -100:-1]
    self.assertEqual(l, r)
    torch.cuda.empty_cache()

# (
#   row
#   col
#   offset (optional)
#   dtype (optional)
# )
tri_tests_args = [
    (1, 1),
    (3, 3),
    (3, 3, 1),
    (3, 3, 2),
    (3, 3, 200),
    (3, 3, -1),
    (3, 3, -2),
    (3, 3, -200),
    (0, 3, 0),
    (0, 3, 1),
    (0, 3, -1),
    (3, 0, 0),
    (3, 0, 1),
    (3, 0, -1),
    (0, 0, 0),
    (0, 0, 1),
    (0, 0, -1),
    (3, 6, 0),
    (3, 6, 1),
    (3, 6, 3),
    (3, 6, 9),
    (3, 6, -1),
    (3, 6, -3),
    (3, 6, -9),
    (6, 3, 0),
    (6, 3, 1),
    (6, 3, 3),
    (6, 3, 9),
    (6, 3, -1),
    (6, 3, -3),
    (6, 3, -9),
    (258, 253, 1, torch.float32),
    (257, 258, 1, torch.float64),
    (258, 258, 1, torch.short),
    (3, 513, 1, torch.long),
    (513, 3, 1, torch.int),
    (513, 0, 1, torch.double),
    (1024, 1024),
    (1024, 1024, 500, torch.float32),
    (1024, 1024, 1023),
    (1024, 1024, -500),
    (1023, 1025),
    (1025, 1023, 1022),
    (1024, 1024, -500),
    (3, 2028),
    (3, 2028, 1),
    (3, 2028, -1),
    (2028, 3),
    (2028, 1),
    (2028, 1, -1)
]

tri_large_tests_args = [
    # Large test cases below are deliberately commented out to speed up CI
    # tests and to avoid OOM error. When modifying implementations of
    # tril_indices and triu_indices, please enable these tests and make sure
    # they pass.
    #
    # (1, 268435455),
    # (5000, 5000),
    # (10000, 10000),
    # (268435455, 1),
    # (134217727, 2, 1),
    # (2, 134217727, 1),
    # (536870901, 1),
    # (1, 536870901),
    # (268435455, 2, 1),
    # (2, 268435455, 1)
]


def run_additional_tri_tests(self, device):
    x = torch.ones(
        3, 3, dtype=torch.long, device=device, layout=torch.strided)
    l = x.tril(0).nonzero().transpose(0, 1)
    u = x.triu(0).nonzero().transpose(0, 1)
    self.assertEqual(l, torch.tril_indices(3, 3, device=device))
    self.assertEqual(
        l, torch.tril_indices(3, 3, device=device, layout=torch.strided))

    self.assertEqual(u, torch.triu_indices(3, 3, device=device))
    self.assertEqual(
        u, torch.triu_indices(3, 3, device=device, layout=torch.strided))

    self.assertRaises(
        RuntimeError,
        lambda: torch.triu_indices(
            1, 1, device=device, layout=torch.sparse_coo))

    self.assertRaises(
        RuntimeError,
        lambda: torch.tril_indices(
            1, 1, device=device, layout=torch.sparse_coo))


def unpack_variables(args):
    if istuple(args):
        return tuple(unpack_variables(elem) for elem in args)
    else:
        return args


EXCLUDE_FUNCTIONAL = {
    'addmm',
    'addmm_',
    'addbmm',
    'baddbmm',
    'addmv',
    'addmv_',
    'addr',
    'addr_',
    'reshape',
    'where'  # argument order
}
EXCLUDE_GRADCHECK = {
}
EXCLUDE_GRADGRADCHECK = {
}
EXCLUDE_GRADGRADCHECK_BY_TEST_NAME = {
    # *det methods uses svd in backward when matrix is not invertible. However,
    # svd backward is unstable unless the matrix has positive distinct singular
    # values. Generated random matrices satisfy this with high probability, but
    # we can't rely on it. So only test gradgrad on invertible test cases and
    # _distinct_singular_values.
    'test_det',
    'test_det_1x1',
    'test_det_symmetric',
    'test_det_symmetric_psd',
    'test_det_dim2_null',
    'test_det_rank1',
    'test_det_rank2',
    'test_det_batched',
    'test_det_batched_1x1',
    'test_det_batched_symmetric',
    'test_det_batched_symmetric_psd',
    # `other` expand_as(self, other) is not used in autograd.
    'test_expand_as',
    'test_logdet',
    'test_logdet_1x1',
    'test_logdet_symmetric',
    'test_logdet_batched',
    'test_logdet_batched_1x1',
    'test_logdet_batched_symmetric',
    'test_slogdet_1x1_neg_det',
    'test_slogdet_neg_det',
    'test_slogdet_symmetric',
    'test_slogdet_batched_1x1_neg_det',
    'test_slogdet_batched_symmetric',
    'test_cdist',
}


def exclude_tensor_method(name, test_name):
    # there are no tensor equivalents for these (inplace or out)
    exclude_all_tensor_method_by_test_name = {
        'test_clamp_min',
        'test_clamp_max',
        'test_clamp_min_scalar',
        'test_clamp_max_scalar',
        'test_slice',
        'test_where',
        'test_where_broadcast_all',
        'test_where_scalar',
        'test_where_scalar_broadcast_mask',
        'test_where_scalar_broadcast_non_mask',
        'test_var_mean_keepdim_dim_1d',
        'test_var_mean_keepdim_dim',
        'test_var_mean_dim_1d',
        'test_var_mean_dim',
        'test_var_mean',
        'test_std_mean_keepdim_dim_1d',
        'test_std_mean_keepdim_dim',
        'test_std_mean_dim_1d',
        'test_std_mean_dim',
        'test_std_mean',
    }
    # there are no out-of-place tensor equivalents for these
    exclude_outplace_tensor_method = {
        'index_add',
        'index_copy',
        'index_fill',
        'masked_fill',
        'masked_scatter',
        'scatter',
        'scatter_add',
        'det',
    }
    if test_name in exclude_all_tensor_method_by_test_name:
        return True
    is_magic_method = name[:2] == '__' and name[-2:] == '__'
    is_inplace = name[-1] == "_" and not is_magic_method
    if not is_inplace and name in exclude_outplace_tensor_method:
        return True
    return False<|MERGE_RESOLUTION|>--- conflicted
+++ resolved
@@ -4,7 +4,7 @@
 from operator import mul, itemgetter
 import collections
 from torch.autograd import Variable
-<<<<<<< HEAD
+
 from torch.testing import \
     (make_non_contiguous,
      get_common_float_types,
@@ -16,7 +16,8 @@
      get_common_float_and_complex_types_plus_bfloat16,
      get_all_float_and_complex_types)
 from torch.testing._internal.common_device_type import \
-    (skipCUDAIfNoMagma, skipCPUIfNoLapack, expectedFailureCUDA)
+    (skipCUDAIfNoMagma, skipCPUIfNoLapack, expectedFailureCUDA,
+     expectedAlertNondeterministic)
 from torch.testing._internal.common_utils import \
     (prod_single_zero, random_square_matrix_of_rank,
      random_symmetric_matrix, random_symmetric_psd_matrix,
@@ -130,16 +131,6 @@
 
 # Common operator groupings
 unary_ufuncs = [op for op in op_db if isinstance(op, UnaryUfuncMeta)]
-=======
-from torch.testing import make_non_contiguous
-from torch.testing._internal.common_device_type import (skipCUDAIfNoMagma, skipCPUIfNoLapack, expectedFailureCUDA,
-                                                        expectedAlertNondeterministic)
-from torch.testing._internal.common_utils import (prod_single_zero, random_square_matrix_of_rank,
-                                                  random_symmetric_matrix, random_symmetric_psd_matrix,
-                                                  random_symmetric_pd_matrix, make_nonzero_det,
-                                                  random_fullrank_matrix_distinct_singular_value, set_rng_seed)
->>>>>>> 4d17ecb0
-
 
 def index_variable(shape, max_indices):
     if not isinstance(shape, tuple):
