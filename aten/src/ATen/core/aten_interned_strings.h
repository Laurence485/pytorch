--- conflicted
+++ resolved
@@ -610,11 +610,8 @@
 _(aten, set) \
 _(aten, sigmoid) \
 _(aten, sign) \
-<<<<<<< HEAD
+_(aten, silu) \
 _(aten, sgn) \
-=======
-_(aten, silu) \
->>>>>>> e324ea85
 _(aten, sin) \
 _(aten, sinh) \
 _(aten, size) \
