--- conflicted
+++ resolved
@@ -8,101 +8,6 @@
 
 namespace torch {
 namespace jit {
-<<<<<<< HEAD
-#define TH_FORALL_TESTS(_)             \
-  _(ADFormulas)                        \
-  _(Attributes)                        \
-  _(Blocks)                            \
-  _(CallStack)                         \
-  _(CallStackCaching)                  \
-  _(CodeTemplate)                      \
-  _(ControlFlow)                       \
-  _(CreateAutodiffSubgraphs)           \
-  _(CustomOperators)                   \
-  _(CustomOperatorAliasing)            \
-  _(IValueKWargs)                      \
-  _(CustomFusion)                      \
-  _(SchemaMatching)                    \
-  _(Differentiate)                     \
-  _(DifferentiateWithRequiresGrad)     \
-  _(FromQualString)                    \
-  _(InternedStrings)                   \
-  _(PassManagement)                    \
-  _(Proto)                             \
-  _(RegisterFusionCachesKernel)        \
-  _(SchemaParser)                      \
-  _(TopologicalIndex)                  \
-  _(TopologicalMove)                   \
-  _(SubgraphUtils)                     \
-  _(AliasAnalysis)                     \
-  _(ContainerAliasing)                 \
-  _(AliasRegistration)                 \
-  _(WriteTracking)                     \
-  _(Wildcards)                         \
-  _(MemoryDAG)                         \
-  _(IRParser)                          \
-  _(ConstantPooling)                   \
-  _(CleanUpPasses)                     \
-  _(THNNConv)                          \
-  _(ATenNativeBatchNorm)               \
-  _(NoneSchemaMatch)                   \
-  _(ClassParser)                       \
-  _(UnifyTypes)                        \
-  _(Profiler)                          \
-  _(InsertAndEliminateRedundantGuards) \
-  _(LoopPeeler)                        \
-  _(InsertBailOuts)                    \
-  _(PeepholeOptimize)                  \
-  _(RecordFunction)                    \
-  _(ThreadLocalDebugInfo)              \
-  _(SubgraphMatching)                  \
-  _(SubgraphRewriter)                  \
-  _(ModuleClone)                       \
-  _(ModuleConstant)                    \
-  _(ModuleParameter)                   \
-  _(ModuleCopy)                        \
-  _(ModuleDeepcopy)                    \
-  _(ModuleDeepcopyString)              \
-  _(ModuleDeepcopyAliasing)            \
-  _(ModuleDefine)                      \
-  _(QualifiedName)                     \
-  _(ClassImport)                       \
-  _(ScriptObject)                      \
-  _(ExtraFilesHookPreference)          \
-  _(SaveExtraFilesHook)                \
-  _(TypeTags)                          \
-  _(DCE)                               \
-  _(CustomFusionNestedBlocks)          \
-  _(ClassDerive)                       \
-  _(SaveLoadTorchbind)                 \
-  _(ModuleInterfaceSerialization)      \
-  _(ModuleCloneWithModuleInterface)    \
-  _(ClassTypeAddRemoveAttr)            \
-  _(Inliner)                           \
-  _(LiteInterpreterAdd)                \
-  _(LiteInterpreterConv)               \
-  _(LiteInterpreterInline)             \
-  _(LiteInterpreterTuple)              \
-  _(LiteInterpreterUpsampleNearest2d)  \
-  _(CommonAncestor)                    \
-  _(AutogradSymbols)                   \
-  _(DefaultArgTypeHinting)             \
-  _(Futures)                           \
-  _(TLSFutureCallbacks)                \
-  _(MobileTypeParser)                  \
-  _(LiteInterpreterBuiltinFunction)    \
-  _(LiteInterpreterPrim)               \
-  _(LiteInterpreterLoadOrigJit)        \
-  _(LiteInterpreterWrongMethodName)    \
-  _(LiteInterpreterParams)             \
-  _(LiteInterpreterSetState)           \
-  _(TorchbindIValueAPI)                \
-  _(LiteInterpreterDict)               \
-  _(LiteInterpreterRunMethodVariadic)  \
-  _(MobileNamedParameters)             \
-  _(MobileSaveLoadData)                \
-  _(LiteSGD)                           \
-=======
 #define TH_FORALL_TESTS(_)                        \
   _(ADFormulas)                                   \
   _(Attributes)                                   \
@@ -198,12 +103,12 @@
   _(LiteInterpreterHierarchyModuleInfo)           \
   _(LiteInterpreterDuplicatedClassTypeModuleInfo) \
   _(LiteInterpreterEval)                          \
+  _(LiteInterpreterRunMethodVariadic)             \
   _(TorchbindIValueAPI)                           \
   _(LiteInterpreterDict)                          \
   _(MobileNamedParameters)                        \
   _(MobileSaveLoadData)                           \
   _(LiteSGD)                                      \
->>>>>>> d64d5287
   _(FusionAliasing)
 
 #if defined(USE_CUDA)
